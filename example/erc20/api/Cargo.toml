[package]
name = "erc20-api"
version = "0.1.0"
authors = ["osuketh <dish230@gmail.com>"]
edition = "2018"

[dependencies]
frame-common = { path = "../../../frame/common" }
frame-treekem = { path = "../../../frame/treekem" }
serde = { version = "1", features = ["derive"] }
ed25519-dalek = { version = "1.0.0-pre.2", features = ["serde"] }
rand = "0.7"
serde-big-array = "0.2"
<<<<<<< HEAD
web3 = { git = "https://github.com/tomusdrw/rust-web3", rev = "d7393708e257f7ef4ad354917889a8001cf2927c" }

[features]
default = ["backup-enable"]
backup-enable = []
=======
web3 = "0.14"
>>>>>>> 183e6ea7
<|MERGE_RESOLUTION|>--- conflicted
+++ resolved
@@ -11,12 +11,8 @@
 ed25519-dalek = { version = "1.0.0-pre.2", features = ["serde"] }
 rand = "0.7"
 serde-big-array = "0.2"
-<<<<<<< HEAD
-web3 = { git = "https://github.com/tomusdrw/rust-web3", rev = "d7393708e257f7ef4ad354917889a8001cf2927c" }
+web3 = "0.14"
 
 [features]
 default = ["backup-enable"]
-backup-enable = []
-=======
-web3 = "0.14"
->>>>>>> 183e6ea7
+backup-enable = []