--- conflicted
+++ resolved
@@ -49,13 +49,8 @@
             }
         }
 
-<<<<<<< HEAD
         #[derive(Debug, Clone, Eq, PartialEq, Deserialize, Serialize)]
         pub struct Response(pub serde_json::Value);
-=======
-        #[derive(Debug, Clone, Copy, Eq, PartialEq, Hash, Default, Deserialize, Serialize)]
-        pub struct Response<S: State>(#[serde(deserialize_with = "S::deserialize")] pub S);
->>>>>>> 5c525788
     }
 }
 
