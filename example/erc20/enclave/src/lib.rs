--- conflicted
+++ resolved
@@ -13,11 +13,7 @@
 lazy_static! {
     pub static ref ENCLAVE_CONTEXT: EnclaveContext = {
         let spid = std::env::var("SPID").expect("SPID is not set");
-<<<<<<< HEAD
         let is_backup_enabled = false;
-        EnclaveContext::new(spid.as_str(), is_backup_enabled).expect("Failed to instantiate ENCLAVE_CONTEXT")
-=======
-        EnclaveContext::new(spid).expect("Failed to instantiate ENCLAVE_CONTEXT")
->>>>>>> d1d55b54
+        EnclaveContext::new(spid, is_backup_enabled).expect("Failed to instantiate ENCLAVE_CONTEXT")
     };
 }