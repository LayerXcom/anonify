trigger:
- main

stages:
<<<<<<< HEAD
# - stage: Test
#   condition: ne(variables['Build.SourceBranch'], 'refs/heads/main')
#   jobs:
#     - job: CI
#       pool:
#         name: 'AnonifyAgent'
#       steps:
#         - script: |
#             cp .env.sample .env
#             export SPID=$(SPID)
#             export SUB_KEY=$(SUB_KEY)
#             docker-compose up -d
#             docker-compose exec -T sgx_machine bash -c "sudo chown -R anonify-dev:anonify-dev anonify ; cd anonify && ./scripts/test.sh"
#           displayName: 'Run tests'
#         - script: docker-compose down
#           condition: always()
#           displayName: 'Shutdown'
=======
- stage: Test
  condition: ne(variables['Build.SourceBranch'], 'refs/heads/main')
  jobs:
    - job: CI
      pool:
        name: 'AnonifyAgent'
      steps:
        - script: |
            cp .env.sample .env
            export SPID=$(SPID)
            export SUB_KEY=$(SUB_KEY)

            # TODO: Workaround for duplicate aesm service
            # Remove here once https://github.com/occlum/occlum/pull/443 merged.
            docker-compose up -d
            docker-compose exec -T sgx_machine bash -c "sudo chown -R anonify-dev:anonify-dev anonify ; cd anonify && ./scripts/test.sh"
          displayName: 'Run rust-sgx-sdk tests'
        - script: docker-compose down
          condition: always()
          displayName: 'rust-sgx-sdk docker-compose down'
        - script: |
            cp .env.sample .env
            export SPID=$(SPID)
            export SUB_KEY=$(SUB_KEY)
            docker-compose -f occlum-docker-compose.yml up -d

            # TODO: Remove the dettached mode flag once the enclave runs as the embedded mode.
            docker-compose -f occlum-docker-compose.yml exec -d -T enclave bash -c "./anonify/scripts/occlum-enclave-test.sh"
            docker-compose -f occlum-docker-compose.yml exec -T host bash -c "./anonify/scripts/occlum-host-test.sh"
          displayName: 'Run occlum tests'
        - script: |
            sudo systemctl restart aesmd
            LD_LIBRARY_PATH=/opt/intel/sgx-aesm-service/aesm /opt/intel/sgx-aesm-service/aesm/aesm_service

            docker-compose -f occlum-docker-compose.yml down
          condition: always()
          displayName: 'occlum docker-compose down'
>>>>>>> 2573d25e

# - stage:
#   condition: contains(variables['System.PullRequest.SourceBranch'], 'e2e')
#   jobs:
#   - job: E2E
#     pool:
#       name: 'AnonifyAgent'
#     steps:
#       - task: Docker@2
#         displayName: Build erc20 image
#         inputs:
#           command: build
#           containerRegistry: anonify-ci-cd-acr
#           repository: erc20-state-runtime
#           tags: latest
#           dockerfile: ./docker/erc20.Dockerfile
#           buildContext: .
#           arguments: '--build-arg AZ_KV_ENDPOINT=$(AZ_KV_ENDPOINT) --build-arg AZURE_CLIENT_ID=$(AZURE_CLIENT_ID) --build-arg AZURE_CLIENT_SECRET=$(AZURE_CLIENT_SECRET) --build-arg AZURE_TENANT_ID=$(AZURE_TENANT_ID) --build-arg PROD_ID=$(PROD_ID) --build-arg ISVSVN=$(ISVSVN)'
#       - task: Docker@2
#         displayName: Build key-vault for erc20 image
#         inputs:
#           command: build
#           containerRegistry: anonify-ci-cd-acr
#           repository: key-vault-for-erc20
#           tags: latest
#           dockerfile: ./docker/keyvault.Dockerfile
#           buildContext: .
#           arguments: '--build-arg AZ_KV_ENDPOINT=$(AZ_KV_ENDPOINT) --build-arg AZURE_CLIENT_ID=$(AZURE_CLIENT_ID) --build-arg AZURE_CLIENT_SECRET=$(AZURE_CLIENT_SECRET) --build-arg AZURE_TENANT_ID=$(AZURE_TENANT_ID) --build-arg PROD_ID=$(PROD_ID) --build-arg ISVSVN=$(ISVSVN)'
#       - script: |
#           export SPID=$(SPID)
#           export SUB_KEY=$(SUB_KEY)
#           ./scripts/e2e-test.sh
#         displayName: 'Run E2E tests'
#       - script: docker image prune -f
#         displayName: Remove dangling images
#       - script: docker-compose -f e2e-docker-compose.yml down
#         condition: always()
#         displayName: 'Shutdown'

# - stage: Build_and_Push_Base_Docker_Images
#   condition: eq(variables['Build.SourceBranch'], 'refs/heads/main')
#   jobs:
#   - job: Docker
#     pool:
#       name: 'AnonifyAgent'
#     steps:
#     - task: Docker@2
#       displayName: Build rust-sgx-sdk-rootless image
#       inputs:
#         command: build
#         containerRegistry: anonify-ci-cd-acr
#         repository: rust-sgx-sdk-rootless
#         tags: latest-test
#         dockerfile: ./docker/base-rust-sgx-sdk-rootless.Dockerfile
#         buildContext: .
#     - task: Docker@2
#       displayName: Push rust-sgx-sdk-rootless image
#       inputs:
#         command: push
#         containerRegistry: anonify-ci-cd-acr
#         repository: rust-sgx-sdk-rootless
#         tags: latest-test
#         dockerfile: ./docker/base-rust-sgx-sdk-rootless.Dockerfile
#         buildContext: .

#     - task: Docker@2
#       displayName: Build anonify-dev image
#       inputs:
#         command: build
#         containerRegistry: anonify-ci-cd-acr
#         repository: anonify-dev
#         tags: latest-test
#         dockerfile: ./docker/base-anonify-dev.Dockerfile
#         buildContext: .
#     - task: Docker@2
#       displayName: Push anonify-dev image
#       inputs:
#         command: push
#         containerRegistry: anonify-ci-cd-acr
#         repository: anonify-dev
#         tags: latest-test
#         dockerfile: ./docker/base-anonify-dev.Dockerfile
#         buildContext: .

    # - task: Docker@2
    #   displayName: Build anonify-dev-pgx image
    #   inputs:
    #     command: build
    #     containerRegistry: anonify-ci-cd-acr
    #     repository: anonify-dev-pgx
    #     tags: latest
    #     dockerfile: ./docker/base-anonify-dev-pgx.Dockerfile
    #     buildContext: .
    # - task: Docker@2
    #   displayName: Push anonify-dev-pgx image
    #   inputs:
    #     command: push
    #     containerRegistry: anonify-ci-cd-acr
    #     repository: anonify-dev-pgx
    #     tags: latest
    #     dockerfile: ./docker/base-anonify-dev-pgx.Dockerfile
    #     buildContext: .

#     - script: docker image prune -f
#       displayName: Remove dangling images

- stage: Build_and_Push_Example_Docker
  # condition: eq(variables['Build.SourceBranch'], 'refs/heads/main')
  jobs:
  - job: Docker
    pool:
      name: 'AnonifyAgent'
    steps:
    # - task: Docker@2
    #   displayName: Build erc20 image
    #   inputs:
    #     command: build
    #     containerRegistry: anonify-ci-cd-acr
    #     repository: erc20-state-runtime
    #     tags: latest
    #     dockerfile: ./docker/example-erc20.Dockerfile
    #     buildContext: .
    #     arguments: '--build-arg AZ_KV_ENDPOINT=$(AZ_KV_ENDPOINT) --build-arg AZURE_CLIENT_ID=$(AZURE_CLIENT_ID) --build-arg AZURE_CLIENT_SECRET=$(AZURE_CLIENT_SECRET) --build-arg AZURE_TENANT_ID=$(AZURE_TENANT_ID) --build-arg PROD_ID=$(PROD_ID) --build-arg ISVSVN=$(ISVSVN)'
    # - task: Docker@2
    #   displayName: Push erc20 image
    #   inputs:
    #     command: push
    #     containerRegistry: anonify-ci-cd-acr
    #     repository: erc20-state-runtime
    #     tags: latest
    #     dockerfile: ./docker/example-erc20.Dockerfile
    #     buildContext: .

    # - task: Docker@2
    #   displayName: Build key-vault for erc20 image
    #   inputs:
    #     command: build
    #     containerRegistry: anonify-ci-cd-acr
    #     repository: key-vault-for-erc20
    #     tags: latest
    #     dockerfile: ./docker/example-keyvault.Dockerfile
    #     buildContext: .
    #     arguments: '--build-arg AZ_KV_ENDPOINT=$(AZ_KV_ENDPOINT) --build-arg AZURE_CLIENT_ID=$(AZURE_CLIENT_ID) --build-arg AZURE_CLIENT_SECRET=$(AZURE_CLIENT_SECRET) --build-arg AZURE_TENANT_ID=$(AZURE_TENANT_ID) --build-arg PROD_ID=$(PROD_ID) --build-arg ISVSVN=$(ISVSVN)'
    # - task: Docker@2
    #   displayName: Push key-vault for erc20 image
    #   inputs:
    #     command: push
    #     containerRegistry: anonify-ci-cd-acr
    #     repository: key-vault-for-erc20
    #     tags: latest
    #     dockerfile: ./docker/example-keyvault.Dockerfile
    #     buildContext: .

    - task: Docker@2
      displayName: Build encrypted-sql-ops-pg image
      inputs:
        command: build
        containerRegistry: anonify-ci-cd-acr
        repository: encrypted-sql-ops-pg
        tags: latest
        dockerfile: ./docker/example-encrypted-sql-ops-pg.Dockerfile
        buildContext: .
        arguments: '--build-arg AZ_KV_ENDPOINT=$(AZ_KV_ENDPOINT) --build-arg AZURE_CLIENT_ID=$(AZURE_CLIENT_ID) --build-arg AZURE_CLIENT_SECRET=$(AZURE_CLIENT_SECRET) --build-arg AZURE_TENANT_ID=$(AZURE_TENANT_ID) --build-arg PROD_ID=$(PROD_ID) --build-arg ISVSVN=$(ISVSVN)'
    - task: Docker@2
      displayName: Push encrypted-sql-ops-pg image
      inputs:
        command: push
        containerRegistry: anonify-ci-cd-acr
        repository: encrypted-sql-ops-pg
        tags: latest
        dockerfile: ./docker/example-encrypted-sql-ops-pg.Dockerfile
        buildContext: .

    - script: docker image prune -f
      displayName: Remove dangling images<|MERGE_RESOLUTION|>--- conflicted
+++ resolved
@@ -2,25 +2,6 @@
 - main
 
 stages:
-<<<<<<< HEAD
-# - stage: Test
-#   condition: ne(variables['Build.SourceBranch'], 'refs/heads/main')
-#   jobs:
-#     - job: CI
-#       pool:
-#         name: 'AnonifyAgent'
-#       steps:
-#         - script: |
-#             cp .env.sample .env
-#             export SPID=$(SPID)
-#             export SUB_KEY=$(SUB_KEY)
-#             docker-compose up -d
-#             docker-compose exec -T sgx_machine bash -c "sudo chown -R anonify-dev:anonify-dev anonify ; cd anonify && ./scripts/test.sh"
-#           displayName: 'Run tests'
-#         - script: docker-compose down
-#           condition: always()
-#           displayName: 'Shutdown'
-=======
 - stage: Test
   condition: ne(variables['Build.SourceBranch'], 'refs/heads/main')
   jobs:
@@ -58,179 +39,137 @@
             docker-compose -f occlum-docker-compose.yml down
           condition: always()
           displayName: 'occlum docker-compose down'
->>>>>>> 2573d25e
 
-# - stage:
-#   condition: contains(variables['System.PullRequest.SourceBranch'], 'e2e')
-#   jobs:
-#   - job: E2E
-#     pool:
-#       name: 'AnonifyAgent'
-#     steps:
-#       - task: Docker@2
-#         displayName: Build erc20 image
-#         inputs:
-#           command: build
-#           containerRegistry: anonify-ci-cd-acr
-#           repository: erc20-state-runtime
-#           tags: latest
-#           dockerfile: ./docker/erc20.Dockerfile
-#           buildContext: .
-#           arguments: '--build-arg AZ_KV_ENDPOINT=$(AZ_KV_ENDPOINT) --build-arg AZURE_CLIENT_ID=$(AZURE_CLIENT_ID) --build-arg AZURE_CLIENT_SECRET=$(AZURE_CLIENT_SECRET) --build-arg AZURE_TENANT_ID=$(AZURE_TENANT_ID) --build-arg PROD_ID=$(PROD_ID) --build-arg ISVSVN=$(ISVSVN)'
-#       - task: Docker@2
-#         displayName: Build key-vault for erc20 image
-#         inputs:
-#           command: build
-#           containerRegistry: anonify-ci-cd-acr
-#           repository: key-vault-for-erc20
-#           tags: latest
-#           dockerfile: ./docker/keyvault.Dockerfile
-#           buildContext: .
-#           arguments: '--build-arg AZ_KV_ENDPOINT=$(AZ_KV_ENDPOINT) --build-arg AZURE_CLIENT_ID=$(AZURE_CLIENT_ID) --build-arg AZURE_CLIENT_SECRET=$(AZURE_CLIENT_SECRET) --build-arg AZURE_TENANT_ID=$(AZURE_TENANT_ID) --build-arg PROD_ID=$(PROD_ID) --build-arg ISVSVN=$(ISVSVN)'
-#       - script: |
-#           export SPID=$(SPID)
-#           export SUB_KEY=$(SUB_KEY)
-#           ./scripts/e2e-test.sh
-#         displayName: 'Run E2E tests'
-#       - script: docker image prune -f
-#         displayName: Remove dangling images
-#       - script: docker-compose -f e2e-docker-compose.yml down
-#         condition: always()
-#         displayName: 'Shutdown'
+- stage:
+  condition: contains(variables['System.PullRequest.SourceBranch'], 'e2e')
+  jobs:
+  - job: E2E
+    pool:
+      name: 'AnonifyAgent'
+    steps:
+      - task: Docker@2
+        displayName: Build erc20 image
+        inputs:
+          command: build
+          containerRegistry: anonify-ci-cd-acr
+          repository: erc20-state-runtime
+          tags: latest
+          dockerfile: ./docker/erc20.Dockerfile
+          buildContext: .
+          arguments: '--build-arg AZ_KV_ENDPOINT=$(AZ_KV_ENDPOINT) --build-arg AZURE_CLIENT_ID=$(AZURE_CLIENT_ID) --build-arg AZURE_CLIENT_SECRET=$(AZURE_CLIENT_SECRET) --build-arg AZURE_TENANT_ID=$(AZURE_TENANT_ID) --build-arg PROD_ID=$(PROD_ID) --build-arg ISVSVN=$(ISVSVN)'
+      - task: Docker@2
+        displayName: Build key-vault for erc20 image
+        inputs:
+          command: build
+          containerRegistry: anonify-ci-cd-acr
+          repository: key-vault-for-erc20
+          tags: latest
+          dockerfile: ./docker/keyvault.Dockerfile
+          buildContext: .
+          arguments: '--build-arg AZ_KV_ENDPOINT=$(AZ_KV_ENDPOINT) --build-arg AZURE_CLIENT_ID=$(AZURE_CLIENT_ID) --build-arg AZURE_CLIENT_SECRET=$(AZURE_CLIENT_SECRET) --build-arg AZURE_TENANT_ID=$(AZURE_TENANT_ID) --build-arg PROD_ID=$(PROD_ID) --build-arg ISVSVN=$(ISVSVN)'
+      - script: |
+          export SPID=$(SPID)
+          export SUB_KEY=$(SUB_KEY)
+          ./scripts/e2e-test.sh
+        displayName: 'Run E2E tests'
+      - script: docker image prune -f
+        displayName: Remove dangling images
+      - script: docker-compose -f e2e-docker-compose.yml down
+        condition: always()
+        displayName: 'Shutdown'
 
-# - stage: Build_and_Push_Base_Docker_Images
-#   condition: eq(variables['Build.SourceBranch'], 'refs/heads/main')
-#   jobs:
-#   - job: Docker
-#     pool:
-#       name: 'AnonifyAgent'
-#     steps:
-#     - task: Docker@2
-#       displayName: Build rust-sgx-sdk-rootless image
-#       inputs:
-#         command: build
-#         containerRegistry: anonify-ci-cd-acr
-#         repository: rust-sgx-sdk-rootless
-#         tags: latest-test
-#         dockerfile: ./docker/base-rust-sgx-sdk-rootless.Dockerfile
-#         buildContext: .
-#     - task: Docker@2
-#       displayName: Push rust-sgx-sdk-rootless image
-#       inputs:
-#         command: push
-#         containerRegistry: anonify-ci-cd-acr
-#         repository: rust-sgx-sdk-rootless
-#         tags: latest-test
-#         dockerfile: ./docker/base-rust-sgx-sdk-rootless.Dockerfile
-#         buildContext: .
-
-#     - task: Docker@2
-#       displayName: Build anonify-dev image
-#       inputs:
-#         command: build
-#         containerRegistry: anonify-ci-cd-acr
-#         repository: anonify-dev
-#         tags: latest-test
-#         dockerfile: ./docker/base-anonify-dev.Dockerfile
-#         buildContext: .
-#     - task: Docker@2
-#       displayName: Push anonify-dev image
-#       inputs:
-#         command: push
-#         containerRegistry: anonify-ci-cd-acr
-#         repository: anonify-dev
-#         tags: latest-test
-#         dockerfile: ./docker/base-anonify-dev.Dockerfile
-#         buildContext: .
-
-    # - task: Docker@2
-    #   displayName: Build anonify-dev-pgx image
-    #   inputs:
-    #     command: build
-    #     containerRegistry: anonify-ci-cd-acr
-    #     repository: anonify-dev-pgx
-    #     tags: latest
-    #     dockerfile: ./docker/base-anonify-dev-pgx.Dockerfile
-    #     buildContext: .
-    # - task: Docker@2
-    #   displayName: Push anonify-dev-pgx image
-    #   inputs:
-    #     command: push
-    #     containerRegistry: anonify-ci-cd-acr
-    #     repository: anonify-dev-pgx
-    #     tags: latest
-    #     dockerfile: ./docker/base-anonify-dev-pgx.Dockerfile
-    #     buildContext: .
-
-#     - script: docker image prune -f
-#       displayName: Remove dangling images
-
-- stage: Build_and_Push_Example_Docker
-  # condition: eq(variables['Build.SourceBranch'], 'refs/heads/main')
+- stage: Build_and_Push_Base_Docker_Images
+  condition: eq(variables['Build.SourceBranch'], 'refs/heads/main')
   jobs:
   - job: Docker
     pool:
       name: 'AnonifyAgent'
     steps:
-    # - task: Docker@2
-    #   displayName: Build erc20 image
-    #   inputs:
-    #     command: build
-    #     containerRegistry: anonify-ci-cd-acr
-    #     repository: erc20-state-runtime
-    #     tags: latest
-    #     dockerfile: ./docker/example-erc20.Dockerfile
-    #     buildContext: .
-    #     arguments: '--build-arg AZ_KV_ENDPOINT=$(AZ_KV_ENDPOINT) --build-arg AZURE_CLIENT_ID=$(AZURE_CLIENT_ID) --build-arg AZURE_CLIENT_SECRET=$(AZURE_CLIENT_SECRET) --build-arg AZURE_TENANT_ID=$(AZURE_TENANT_ID) --build-arg PROD_ID=$(PROD_ID) --build-arg ISVSVN=$(ISVSVN)'
-    # - task: Docker@2
-    #   displayName: Push erc20 image
-    #   inputs:
-    #     command: push
-    #     containerRegistry: anonify-ci-cd-acr
-    #     repository: erc20-state-runtime
-    #     tags: latest
-    #     dockerfile: ./docker/example-erc20.Dockerfile
-    #     buildContext: .
-
-    # - task: Docker@2
-    #   displayName: Build key-vault for erc20 image
-    #   inputs:
-    #     command: build
-    #     containerRegistry: anonify-ci-cd-acr
-    #     repository: key-vault-for-erc20
-    #     tags: latest
-    #     dockerfile: ./docker/example-keyvault.Dockerfile
-    #     buildContext: .
-    #     arguments: '--build-arg AZ_KV_ENDPOINT=$(AZ_KV_ENDPOINT) --build-arg AZURE_CLIENT_ID=$(AZURE_CLIENT_ID) --build-arg AZURE_CLIENT_SECRET=$(AZURE_CLIENT_SECRET) --build-arg AZURE_TENANT_ID=$(AZURE_TENANT_ID) --build-arg PROD_ID=$(PROD_ID) --build-arg ISVSVN=$(ISVSVN)'
-    # - task: Docker@2
-    #   displayName: Push key-vault for erc20 image
-    #   inputs:
-    #     command: push
-    #     containerRegistry: anonify-ci-cd-acr
-    #     repository: key-vault-for-erc20
-    #     tags: latest
-    #     dockerfile: ./docker/example-keyvault.Dockerfile
-    #     buildContext: .
-
     - task: Docker@2
-      displayName: Build encrypted-sql-ops-pg image
+      displayName: Build rust-sgx-sdk-rootless image
       inputs:
         command: build
         containerRegistry: anonify-ci-cd-acr
-        repository: encrypted-sql-ops-pg
+        repository: rust-sgx-sdk-rootless
         tags: latest
-        dockerfile: ./docker/example-encrypted-sql-ops-pg.Dockerfile
+        dockerfile: ./docker/base-rust-sgx-sdk-rootless.Dockerfile
+        buildContext: .
+    - task: Docker@2
+      displayName: Push rust-sgx-sdk-rootless image
+      inputs:
+        command: push
+        containerRegistry: anonify-ci-cd-acr
+        repository: rust-sgx-sdk-rootless
+        tags: latest
+        dockerfile: ./docker/base-rust-sgx-sdk-rootless.Dockerfile
+        buildContext: .
+
+    - task: Docker@2
+      displayName: Build anonify-dev image
+      inputs:
+        command: build
+        containerRegistry: anonify-ci-cd-acr
+        repository: anonify-dev
+        tags: latest
+        dockerfile: ./docker/base-anonify-dev.Dockerfile
+        buildContext: .
+    - task: Docker@2
+      displayName: Push anonify-dev image
+      inputs:
+        command: push
+        containerRegistry: anonify-ci-cd-acr
+        repository: anonify-dev
+        tags: latest
+        dockerfile: ./docker/base-anonify-dev.Dockerfile
+        buildContext: .
+
+    - script: docker image prune -f
+      displayName: Remove dangling images
+
+- stage: Build_and_Push_Example_Docker
+  condition: eq(variables['Build.SourceBranch'], 'refs/heads/main')
+  jobs:
+  - job: Docker
+    pool:
+      name: 'AnonifyAgent'
+    steps:
+    - task: Docker@2
+      displayName: Build erc20 image
+      inputs:
+        command: build
+        containerRegistry: anonify-ci-cd-acr
+        repository: erc20-state-runtime
+        tags: latest
+        dockerfile: ./docker/example-erc20.Dockerfile
         buildContext: .
         arguments: '--build-arg AZ_KV_ENDPOINT=$(AZ_KV_ENDPOINT) --build-arg AZURE_CLIENT_ID=$(AZURE_CLIENT_ID) --build-arg AZURE_CLIENT_SECRET=$(AZURE_CLIENT_SECRET) --build-arg AZURE_TENANT_ID=$(AZURE_TENANT_ID) --build-arg PROD_ID=$(PROD_ID) --build-arg ISVSVN=$(ISVSVN)'
     - task: Docker@2
-      displayName: Push encrypted-sql-ops-pg image
+      displayName: Push erc20 image
       inputs:
         command: push
         containerRegistry: anonify-ci-cd-acr
-        repository: encrypted-sql-ops-pg
+        repository: erc20-state-runtime
         tags: latest
-        dockerfile: ./docker/example-encrypted-sql-ops-pg.Dockerfile
+        dockerfile: ./docker/example-erc20.Dockerfile
         buildContext: .
-
+    - task: Docker@2
+      displayName: Build key-vault for erc20 image
+      inputs:
+        command: build
+        containerRegistry: anonify-ci-cd-acr
+        repository: key-vault-for-erc20
+        tags: latest
+        dockerfile: ./docker/example-keyvault.Dockerfile
+        buildContext: .
+        arguments: '--build-arg AZ_KV_ENDPOINT=$(AZ_KV_ENDPOINT) --build-arg AZURE_CLIENT_ID=$(AZURE_CLIENT_ID) --build-arg AZURE_CLIENT_SECRET=$(AZURE_CLIENT_SECRET) --build-arg AZURE_TENANT_ID=$(AZURE_TENANT_ID) --build-arg PROD_ID=$(PROD_ID) --build-arg ISVSVN=$(ISVSVN)'
+    - task: Docker@2
+      displayName: Push key-vault for erc20 image
+      inputs:
+        command: push
+        containerRegistry: anonify-ci-cd-acr
+        repository: key-vault-for-erc20
+        tags: latest
+        dockerfile: ./docker/example-keyvault.Dockerfile
+        buildContext: .
     - script: docker image prune -f
       displayName: Remove dangling images