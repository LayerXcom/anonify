--- conflicted
+++ resolved
@@ -1,7 +1,5 @@
 use thiserror::Error;
 use std::io;
-
-pub type Result<T> = std::result::Result<T, MraTLSError>;
 
 pub type Result<T> = std::result::Result<T, MraTLSError>;
 
@@ -10,20 +8,15 @@
     #[error("rustls error: {0}")]
     RustlsError(#[from] rustls::TLSError),
 
-<<<<<<< HEAD
-    #[error("I/O error: {0}")]
-    IoError(#[from] io::Error),
-
-    #[error("{0}")]
-    SerdeError(#[from] serde_json::Error),
-
-    #[error("Anyhow error: {0}")]
-    AnyhowError(#[from] anyhow::Error),
-=======
     #[error("{0}")]
     RAError(#[from] remote_attestation::Error),
 
     #[error("{0}")]
     SerdeJsonError(#[from] serde_json::Error),
->>>>>>> d1d55b54
+
+    #[error("I/O error: {0}")]
+    IoError(#[from] io::Error),
+
+    #[error("Anyhow error: {0}")]
+    AnyhowError(#[from] anyhow::Error),
 }