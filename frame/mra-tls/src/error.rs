--- conflicted
+++ resolved
@@ -1,29 +1,23 @@
 use thiserror::Error;
-use std::io;
-
 pub type Result<T> = std::result::Result<T, MraTLSError>;
 
 #[derive(Error, Debug)]
 pub enum MraTLSError {
-<<<<<<< HEAD
-=======
     #[error("Error: {0}")]
     Error(#[from] anyhow::Error),
+
     #[error("I/O error: {0}")]
     IoError(#[from] std::io::Error),
->>>>>>> 0ffbfa83
+
     #[error("rustls error: {0}")]
     RustlsError(#[from] rustls::TLSError),
+
     #[error("ASN.1 error: {0}")]
     ASN1Error(#[from] yasna::ASN1Error),
+
     #[error("{0}")]
     RAError(#[from] remote_attestation::Error),
+
     #[error("{0}")]
     SerdeJsonError(#[from] serde_json::Error),
-
-    #[error("I/O error: {0}")]
-    IoError(#[from] io::Error),
-
-    #[error("Anyhow error: {0}")]
-    AnyhowError(#[from] anyhow::Error),
 }