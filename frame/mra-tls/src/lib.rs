#![no_std]
#[macro_use]
extern crate sgx_tstd as std;

mod cert;
pub mod client;
pub mod config;
mod connection;
mod error;
mod key;
pub mod server;
#[cfg(debug_assertions)]
pub mod tests;
<<<<<<< HEAD
mod error;
pub mod primitives;
=======
mod verifier;
>>>>>>> d1d55b54

pub use client::Client;
pub use config::{AttestedTlsConfig, ClientConfig, ServerConfig};
pub use server::{RequestHandler, Server};<|MERGE_RESOLUTION|>--- conflicted
+++ resolved
@@ -11,12 +11,8 @@
 pub mod server;
 #[cfg(debug_assertions)]
 pub mod tests;
-<<<<<<< HEAD
-mod error;
+mod verifier;
 pub mod primitives;
-=======
-mod verifier;
->>>>>>> d1d55b54
 
 pub use client::Client;
 pub use config::{AttestedTlsConfig, ClientConfig, ServerConfig};
