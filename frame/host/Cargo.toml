--- conflicted
+++ resolved
@@ -6,15 +6,9 @@
 build = "build.rs"
 
 [dependencies]
-<<<<<<< HEAD
-anonify-config = { path = "../../config" }
-frame-types = { path = "../../frame/types" }
-frame-common = { path = "../../frame/common" }
-=======
 frame-types = { path = "../types" }
 frame-common = { path = "../common" }
 anonify-config = { path = "../../config"}
->>>>>>> d94c7495
 anyhow = "1.0"
 thiserror = "1.0"
 sgx_types = "1.1.1"
