use crate::bincode;
use crate::crypto::AccountId;
use crate::local_anyhow::Result;
use crate::localstd::{fmt::Debug, mem::size_of, vec::Vec};
use crate::serde::{de::DeserializeOwned, Serialize};
use crate::state_types::MemId;
use ed25519_dalek::PublicKey;
use tiny_keccak::Keccak;

/// A trait to verify policy to access resources in the enclave
pub trait AccessPolicy: Clone + Debug + DeserializeOwned + Serialize + Default {
    fn verify(&self) -> Result<()>;

    fn into_account_id(&self) -> AccountId;
}

pub trait EcallInput {}
pub trait EcallOutput {}

/// Trait of each user's state.
<<<<<<< HEAD
pub trait State: Sized + Default + Clone + Encode + Decode + Debug + Serialize {
=======
pub trait State: Sized + Default + Clone + Debug + DeserializeOwned + Serialize {
>>>>>>> 5c525788
    fn encode_s(&self) -> Vec<u8> {
        bincode::serialize(&self).unwrap() // must not fail
    }

    fn decode_s(bytes: &[u8]) -> Result<Self> {
        bincode::deserialize(&bytes[..]).map_err(Into::into)
    }

    fn from_state(state: &impl State) -> Result<Self> {
        let state = bincode::serialize(state)?;
        bincode::deserialize(&state[..]).map_err(Into::into)
    }

    fn size(&self) -> usize {
        size_of::<Self>()
    }
}

<<<<<<< HEAD
impl<T: Sized + Default + Clone + Encode + Decode + Debug + Serialize> State for T {}
=======
impl<T: Sized + Default + Clone + Debug + DeserializeOwned + Serialize> State for T {}
>>>>>>> 5c525788

/// A decoder traits for the types implemented state trait
pub trait StateDecoder: State {
    fn decode_vec(v: Vec<u8>) -> Result<Self>;

    fn decode_mut_bytes(b: &mut [u8]) -> Result<Self>;
}

/// A converter from memory name to memory id
pub trait MemNameConverter: Debug {
    fn as_id(name: &str) -> MemId;
}

pub trait IntoVec {
    fn into_vec(&self) -> Vec<u8>;
}

/// Trait for 256-bits hash functions
pub trait Hash256 {
    fn hash(inp: &[u8]) -> Self;

    fn from_pubkey(pubkey: &PublicKey) -> Self;
}

/// A trait that will hash using Keccak256 the object it's implemented on.
pub trait Keccak256<T> {
    /// This will return a sized object with the hash
    fn keccak256(&self) -> T
    where
        T: Sized;
}

impl Keccak256<[u8; 32]> for [u8] {
    fn keccak256(&self) -> [u8; 32] {
        let mut keccak = Keccak::new_keccak256();
        let mut result = [0u8; 32];
        keccak.update(self);
        keccak.finalize(result.as_mut());
        result
    }
}<|MERGE_RESOLUTION|>--- conflicted
+++ resolved
@@ -18,11 +18,7 @@
 pub trait EcallOutput {}
 
 /// Trait of each user's state.
-<<<<<<< HEAD
-pub trait State: Sized + Default + Clone + Encode + Decode + Debug + Serialize {
-=======
 pub trait State: Sized + Default + Clone + Debug + DeserializeOwned + Serialize {
->>>>>>> 5c525788
     fn encode_s(&self) -> Vec<u8> {
         bincode::serialize(&self).unwrap() // must not fail
     }
@@ -41,11 +37,7 @@
     }
 }
 
-<<<<<<< HEAD
-impl<T: Sized + Default + Clone + Encode + Decode + Debug + Serialize> State for T {}
-=======
 impl<T: Sized + Default + Clone + Debug + DeserializeOwned + Serialize> State for T {}
->>>>>>> 5c525788
 
 /// A decoder traits for the types implemented state trait
 pub trait StateDecoder: State {
