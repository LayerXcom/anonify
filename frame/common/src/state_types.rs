--- conflicted
+++ resolved
@@ -2,12 +2,8 @@
 use crate::crypto::AccountId;
 use crate::local_anyhow::Result;
 use crate::localstd::vec::Vec;
-<<<<<<< HEAD
-use crate::serde::Serialize;
-=======
 use crate::serde::{Deserialize, Serialize};
 use crate::serde_bytes;
->>>>>>> 5c525788
 use crate::traits::State;
 
 pub trait RawState: Clone + Default {}
@@ -19,15 +15,9 @@
 //         StateType::new(state.encode_s())
 //     }
 // }
-<<<<<<< HEAD
-#[derive(Clone, Debug, Default, Decode, Encode, Serialize)]
-#[serde(crate = "crate::serde")]
-pub struct StateType(Vec<u8>);
-=======
 #[derive(Clone, Debug, Default, Serialize, Deserialize)]
 #[serde(crate = "crate::serde")]
 pub struct StateType(#[serde(with = "serde_bytes")] Vec<u8>);
->>>>>>> 5c525788
 
 impl StateType {
     pub fn new(v: Vec<u8>) -> Self {
@@ -60,13 +50,8 @@
 #[derive(Debug, Clone, Serialize, Deserialize)]
 #[serde(crate = "crate::serde")]
 pub enum ReturnState<S: State> {
-<<<<<<< HEAD
-    Updated(Vec<UpdatedState<S>>),
+    Updated(#[serde(bound(deserialize = "S: State"))] Vec<UpdatedState<S>>),
     Get(serde_json::Value),
-=======
-    Updated(#[serde(bound(deserialize = "S: State"))] Vec<UpdatedState<S>>),
-    Get(#[serde(bound(deserialize = "S: State"))] S),
->>>>>>> 5c525788
 }
 
 #[derive(Debug, Clone, Default, Serialize, Deserialize)]
