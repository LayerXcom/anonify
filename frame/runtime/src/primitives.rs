use crate::bincode;
use crate::local_anyhow::{anyhow, Error, Result};
use crate::localstd::{
    collections::BTreeMap,
    convert::TryFrom,
    mem::size_of,
    ops::{Add, Div, Mul, Sub},
    vec::Vec,
};
use crate::serde::{Deserialize, Serialize};
use crate::serde_bytes;
use frame_common::{
    crypto::AccountId,
    state_types::StateType,
    traits::{State, StateDecoder},
};

macro_rules! impl_uint {
    ($name:ident, $raw:ident) => {
        #[derive(
            Clone,
            Copy,
            Debug,
            Default,
            PartialEq,
            PartialOrd,
            Eq,
            Ord,
            Hash,
            Serialize,
            Deserialize,
        )]
        #[serde(crate = "crate::serde")]
        pub struct $name($raw);

        impl From<$name> for StateType {
            fn from(u: $name) -> Self {
                StateType::new(bincode::serialize(&u).unwrap()) // must not fail
            }
        }

        impl TryFrom<StateType> for $name {
            type Error = Error;

            fn try_from(s: StateType) -> Result<Self, Self::Error> {
                if s.len() == 0 {
                    return Ok(Default::default());
                }
                let mut buf = s.into_vec();
                $name::decode_s(&mut buf)
            }
        }

        impl Add for $name {
            type Output = $name;

            fn add(self, other: Self) -> Self {
                let r = self.0 + other.0;
                $name(r)
            }
        }

        impl Sub for $name {
            type Output = $name;

            fn sub(self, other: Self) -> Self {
                let r = self.0 - other.0;
                $name(r)
            }
        }

        impl Mul<$name> for $name {
            type Output = $name;

            fn mul(self, rhs: Self) -> Self {
                let r = self.0 * rhs.0;
                $name(r)
            }
        }

        impl Div<$name> for $name {
            type Output = $name;

            fn div(self, rhs: Self) -> Self {
                let r = self.0 / rhs.0;
                $name(r)
            }
        }

        impl StateDecoder for $name {
            fn decode_vec(v: Vec<u8>) -> Result<Self, Error> {
                if v.len() == 0 {
                    return Ok(Default::default());
                }
                let mut buf = v;
                $name::decode_s(&mut buf)
            }

            fn decode_mut_bytes(b: &mut [u8]) -> Result<Self, Error> {
                if b.len() == 0 {
                    return Ok(Default::default());
                }
                $name::decode_s(b)
            }
        }

        impl $name {
            pub fn as_raw(&self) -> $raw {
                self.0
            }

            pub fn from_raw(u: $raw) -> Self {
                $name(u)
            }

            pub fn zero() -> Self {
                $name(0)
            }
        }
    };
}

impl_uint!(U16, u16);
impl_uint!(U32, u32);
impl_uint!(U64, u64);

<<<<<<< HEAD
#[derive(Encode, Decode, Clone, Debug, Default, PartialEq, PartialOrd, Eq, Ord, Hash, Serialize)]
#[serde(crate = "crate::serde")]
pub struct Bytes(Vec<u8>);
=======
#[derive(Clone, Debug, Default, PartialEq, PartialOrd, Eq, Ord, Hash, Serialize, Deserialize)]
#[serde(crate = "crate::serde")]
pub struct Bytes(#[serde(with = "serde_bytes")] Vec<u8>);
>>>>>>> 5c525788

impl From<Vec<u8>> for Bytes {
    fn from(v: Vec<u8>) -> Self {
        Bytes(v)
    }
}

impl Bytes {
    pub fn new(inner: Vec<u8>) -> Self {
        Bytes(inner)
    }

    pub fn size(&self) -> usize {
        self.0.len() * size_of::<u8>()
    }

    pub fn into_raw(self) -> Vec<u8> {
        self.0
    }
}

impl StateDecoder for Bytes {
    fn decode_vec(v: Vec<u8>) -> Result<Self, Error> {
        if v.len() == 0 {
            return Ok(Default::default());
        }
        let mut buf = v;
        Bytes::decode_s(&mut buf)
    }

    fn decode_mut_bytes(b: &mut [u8]) -> Result<Self, Error> {
        if b.len() == 0 {
            return Ok(Default::default());
        }
        Bytes::decode_s(b)
    }
}

impl From<Bytes> for StateType {
    fn from(bs: Bytes) -> Self {
        StateType::new(bs.0.encode_s())
    }
}

<<<<<<< HEAD
#[derive(Encode, Decode, Clone, Debug, Default, PartialEq, PartialOrd, Eq, Ord, Hash, Serialize)]
=======
#[derive(Clone, Debug, Default, PartialEq, PartialOrd, Eq, Ord, Hash, Serialize, Deserialize)]
>>>>>>> 5c525788
#[serde(crate = "crate::serde")]
pub struct Approved(BTreeMap<AccountId, U64>);

impl Approved {
    pub fn new(inner: BTreeMap<AccountId, U64>) -> Self {
        Approved(inner)
    }

    pub fn total(&self) -> U64 {
        self.0.iter().fold(U64(0), |acc, (_, &amount)| acc + amount)
    }

    pub fn get(&self, account_id: AccountId) -> U64 {
        self.0.get(&account_id).map(|e| *e).unwrap_or_default()
    }

    pub fn approve(&mut self, account_id: AccountId, amount: U64) {
        match self.allowance(&account_id) {
            Some(&existing_amount) => {
                self.0.insert(account_id, existing_amount + amount);
            }
            None => {
                self.0.insert(account_id, amount);
            }
        }
    }

    pub fn consume(&mut self, account_id: AccountId, amount: U64) -> Result<(), Error> {
        match self.allowance(&account_id) {
            Some(&existing_amount) => {
                if existing_amount < amount {
                    return Err(anyhow!(
                        "{:?} doesn't have enough balance to consume {:?}.",
                        account_id,
                        amount,
                    ));
                }
                self.0.insert(account_id, existing_amount - amount);
                Ok(())
            }
            None => return Err(anyhow!("{:?} doesn't have any balance.", account_id)),
        }
    }

    pub fn allowance(&self, account_id: &AccountId) -> Option<&U64> {
        self.0.get(account_id)
    }

    pub fn size(&self) -> usize {
        self.0.len() * (AccountId::default().size() + U64::default().size())
    }
}

impl From<Approved> for StateType {
    fn from(a: Approved) -> Self {
        StateType::new(a.0.encode_s())
    }
}

impl StateDecoder for Approved {
    fn decode_vec(v: Vec<u8>) -> Result<Self, Error> {
        if v.len() == 0 {
            return Ok(Default::default());
        }
        let mut buf = v;
        Approved::decode_s(&mut buf)
    }

    fn decode_mut_bytes(b: &mut [u8]) -> Result<Self, Error> {
        if b.len() == 0 {
            return Ok(Default::default());
        }
        Approved::decode_s(b)
    }
}

#[cfg(test)]
mod tests {
    use super::*;

    #[test]
    fn test_from_encode() {
        let mut v = U64(10).encode_s();
        assert_eq!(U64(10), U64::decode_s(&mut v).unwrap());
    }

    #[test]
    fn test_from_state() {
        assert_eq!(U64(100), U64::from_state(&U64(100)).unwrap());
    }

    #[test]
    fn test_size() {
        assert_eq!(U16(0).size(), 2);
        assert_eq!(U32(0).size(), 4);
        assert_eq!(U64(0).size(), 8);
    }
}<|MERGE_RESOLUTION|>--- conflicted
+++ resolved
@@ -124,15 +124,9 @@
 impl_uint!(U32, u32);
 impl_uint!(U64, u64);
 
-<<<<<<< HEAD
-#[derive(Encode, Decode, Clone, Debug, Default, PartialEq, PartialOrd, Eq, Ord, Hash, Serialize)]
-#[serde(crate = "crate::serde")]
-pub struct Bytes(Vec<u8>);
-=======
 #[derive(Clone, Debug, Default, PartialEq, PartialOrd, Eq, Ord, Hash, Serialize, Deserialize)]
 #[serde(crate = "crate::serde")]
 pub struct Bytes(#[serde(with = "serde_bytes")] Vec<u8>);
->>>>>>> 5c525788
 
 impl From<Vec<u8>> for Bytes {
     fn from(v: Vec<u8>) -> Self {
@@ -177,11 +171,7 @@
     }
 }
 
-<<<<<<< HEAD
-#[derive(Encode, Decode, Clone, Debug, Default, PartialEq, PartialOrd, Eq, Ord, Hash, Serialize)]
-=======
 #[derive(Clone, Debug, Default, PartialEq, PartialOrd, Eq, Ord, Hash, Serialize, Deserialize)]
->>>>>>> 5c525788
 #[serde(crate = "crate::serde")]
 pub struct Approved(BTreeMap<AccountId, U64>);
 
