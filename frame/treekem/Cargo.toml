[package]
name = "frame-treekem"
version = "0.1.0"
authors = ["osuketh <dish230@gmail.com>"]
edition = "2018"

[dependencies]
frame-config = { path = "../config", default-features = false, features = ["sgx"] }
frame-common = { path = "../common", default-features = false, features = ["sgx"] }
frame-mra-tls = { path = "../../frame/mra-tls" }
test-utils = { path = "../../tests/utils" }
hex = { version = "0.4", default-features = false }
anyhow = { rev = "sgx_1.1.3", git = "https://github.com/mesalock-linux/anyhow-sgx.git" }
libsecp256k1 = { rev = "sgx_1.1.3", git = "https://github.com/mesalock-linux/libsecp256k1-rs-sgx" }
rand = { rev = "v0.7.3_sgx1.1.3", git = "https://github.com/mesalock-linux/rand-sgx" }
rand_core = { rev = "v0.7.3_sgx1.1.3", git = "https://github.com/mesalock-linux/rand-sgx" }
ring = { git = "https://github.com/mesalock-linux/ring-sgx", tag = "v0.16.5" }
tracing = { version = "0.1", default-features = false }
sgx_tstd = { rev = "v1.1.3", git = "https://github.com/apache/teaclave-sgx-sdk.git", features = ["net", "backtrace"] }
sgx_types = { rev = "v1.1.3", git = "https://github.com/apache/teaclave-sgx-sdk.git" }
sgx_tseal = { rev = "v1.1.3", git = "https://github.com/apache/teaclave-sgx-sdk.git" }
serde = { git = "https://github.com/mesalock-linux/serde-sgx.git", default-features = false, features = ["derive"] }
serde_json = { rev = "sgx_1.1.3", git = "https://github.com/mesalock-linux/serde-json-sgx" }
bincode = { git = "https://github.com/mesalock-linux/bincode-sgx" }
serde_bytes = { git = "https://github.com/mesalock-linux/serde-bytes-sgx" }
<<<<<<< HEAD
codec = { package = "parity-scale-codec", version = "1.1", default-features = false, features = ["derive"] }
base64 = { rev = "sgx_1.1.3", git = "https://github.com/mesalock-linux/rust-base64-sgx" }

[features]
default = ["backup-enable"]
backup-enable = []
=======
base64 = { rev = "sgx_1.1.3", git = "https://github.com/mesalock-linux/rust-base64-sgx" }
>>>>>>> 5779f826
<|MERGE_RESOLUTION|>--- conflicted
+++ resolved
@@ -23,13 +23,8 @@
 serde_json = { rev = "sgx_1.1.3", git = "https://github.com/mesalock-linux/serde-json-sgx" }
 bincode = { git = "https://github.com/mesalock-linux/bincode-sgx" }
 serde_bytes = { git = "https://github.com/mesalock-linux/serde-bytes-sgx" }
-<<<<<<< HEAD
-codec = { package = "parity-scale-codec", version = "1.1", default-features = false, features = ["derive"] }
 base64 = { rev = "sgx_1.1.3", git = "https://github.com/mesalock-linux/rust-base64-sgx" }
 
 [features]
 default = ["backup-enable"]
-backup-enable = []
-=======
-base64 = { rev = "sgx_1.1.3", git = "https://github.com/mesalock-linux/rust-base64-sgx" }
->>>>>>> 5779f826
+backup-enable = []