[package]
name = "frame-config"
version = "0.5.4"
authors = ["LayerX Labs <div-labs@layerx.co.jp>"]
edition = "2018"

[dependencies]
sgx_tstd = { rev = "v1.1.3", git = "https://github.com/apache/teaclave-sgx-sdk.git", optional = true }
lazy_static = { version = "1.4", features = ["spin_no_std"] }
hex = { version = "0.4", default-features = false, optional = true }
<<<<<<< HEAD
pem-std = { package = "pem", version = "0.8.2", optional = true }
pem-sgx = { package = "pem", version = "0.8.2", git = "https://github.com/mesalock-linux/pem-rs-sgx", optional = true }
=======
pem = { version = "0.8.2", git = "https://github.com/mesalock-linux/pem-rs-sgx", optional = true }
tracing = { version = "0.1", default-features = false }
>>>>>>> f709cb52

[features]
default = ["std"]
std = [
    "pem-std"
]
sgx = [
    "sgx_tstd",
    "hex",
    "pem-sgx",
]<|MERGE_RESOLUTION|>--- conflicted
+++ resolved
@@ -8,13 +8,9 @@
 sgx_tstd = { rev = "v1.1.3", git = "https://github.com/apache/teaclave-sgx-sdk.git", optional = true }
 lazy_static = { version = "1.4", features = ["spin_no_std"] }
 hex = { version = "0.4", default-features = false, optional = true }
-<<<<<<< HEAD
 pem-std = { package = "pem", version = "0.8.2", optional = true }
 pem-sgx = { package = "pem", version = "0.8.2", git = "https://github.com/mesalock-linux/pem-rs-sgx", optional = true }
-=======
-pem = { version = "0.8.2", git = "https://github.com/mesalock-linux/pem-rs-sgx", optional = true }
 tracing = { version = "0.1", default-features = false }
->>>>>>> f709cb52
 
 [features]
 default = ["std"]
