#[cfg(feature = "sgx")]
use crate::localstd::vec::Vec;
use crate::localstd::{
    env,
    path::PathBuf,
    string::{String, ToString},
};
#[cfg(feature = "sgx")]
use crate::measurement::EnclaveMeasurement;
use lazy_static::lazy_static;

lazy_static! {
    pub static ref REQUEST_RETRIES: usize = {
        env::var("REQUEST_RETRIES")
            .unwrap_or_else(|_| "10".to_string())
            .parse::<usize>()
            .unwrap()
    };
    pub static ref RETRY_DELAY_MILLS: u64 = {
        env::var("RETRY_DELAY_MILLS")
            .unwrap_or_else(|_| "100".to_string())
            .parse::<u64>()
            .unwrap()
    };
    pub static ref CMD_DEC_SECRET_DIR: String =
        env::var("CMD_DEC_SECRET_DIR").unwrap_or_else(|_| ".anonify/cmd-dec-secret".to_string());
<<<<<<< HEAD
    pub static ref PJ_ROOT_DIR: PathBuf = env::var("PJ_ROOT_DIR").map(PathBuf::from).unwrap_or_else(|_| {
        let pj_name = env::var("PJ_NAME").unwrap_or_else(|_| "anonify".to_string());
        let mut current_dir = env::current_dir().unwrap();
        loop {
            if current_dir.file_name() == Some(OsStr::new(pj_name.as_str())) {
                break;
            }
            if !current_dir.pop() {
                break;
            }
        }

        current_dir
    });
=======
    pub static ref PJ_ROOT_DIR: PathBuf = env::var("PJ_ROOT_DIR")
        .or_else(|_| env::var("HOME"))
        .map(PathBuf::from)
        .unwrap_or_else(|_| { panic!("PJ_ROOT_DIR is not set") });
>>>>>>> b8cc450d
    pub static ref BUILD_DIR: PathBuf = {
        let mut build_dir = PJ_ROOT_DIR.clone();
        build_dir.push("build");
        build_dir
    };
    pub static ref ANONIFY_ABI_PATH: PathBuf = {
        let abi_path_from_root = env::var("ANONIFY_ABI_PATH")
            .unwrap_or_else(|_| "contract-build/AnonifyWithEnclaveKey.abi".to_string());
        let mut abi_path = PJ_ROOT_DIR.clone();
        abi_path.push(abi_path_from_root);
        abi_path
    };
    pub static ref ANONIFY_BIN_PATH: PathBuf = {
        let bin_path_from_root = env::var("ANONIFY_BIN_PATH")
            .unwrap_or_else(|_| "contract-build/AnonifyWithEnclaveKey.bin".to_string());
        let mut bin_path = PJ_ROOT_DIR.clone();
        bin_path.push(bin_path_from_root);
        bin_path
    };
    pub static ref FACTORY_ABI_PATH: PathBuf = {
        let abi_path_from_root = env::var("FACTORY_ABI_PATH")
            .unwrap_or_else(|_| "contract-build/DeployAnonify.abi".to_string());
        let mut abi_path = PJ_ROOT_DIR.clone();
        abi_path.push(abi_path_from_root);
        abi_path
    };
    pub static ref FACTORY_BIN_PATH: PathBuf = {
        let bin_path_from_root = env::var("FACTORY_BIN_PATH")
            .unwrap_or_else(|_| "contract-build/DeployAnonify.bin".to_string());
        let mut bin_path = PJ_ROOT_DIR.clone();
        bin_path.push(bin_path_from_root);
        bin_path
    };
    pub static ref ANONIFY_PARAMS_DIR: PathBuf = {
        let mut measurement_file_path = PJ_ROOT_DIR.clone();
        measurement_file_path.push(".anonify");
        measurement_file_path
    };
}

#[cfg(feature = "sgx")]
lazy_static! {
    pub static ref ENCLAVE_SIGNED_SO: PathBuf = {
        let pkg_name = env::var("ENCLAVE_PKG_NAME").expect("ENCLAVE_PKG_NAME is not set");
        let mut measurement_file_path = ANONIFY_PARAMS_DIR.clone();
        measurement_file_path.push(format!("{}.signed.so", pkg_name));
        measurement_file_path
    };
    pub static ref ENCLAVE_MEASUREMENT: EnclaveMeasurement = {
        let pkg_name = env::var("ENCLAVE_PKG_NAME").expect("ENCLAVE_PKG_NAME is not set");
        let mut measurement_file_path = ANONIFY_PARAMS_DIR.clone();
        measurement_file_path.push(format!("{}_measurement.txt", pkg_name));

        let content = crate::localstd::untrusted::fs::read_to_string(&measurement_file_path)
            .expect("Cannot read measurement file");
        EnclaveMeasurement::new_from_dumpfile(content)
    };
    pub static ref ANONIFY_ENCLAVE_MEASUREMENT: EnclaveMeasurement = {
        let pkg_name = env::var("STATE_RUNTIME_ENCLAVE_PKG_NAME")
            .expect("STATE_RUNTIME_ENCLAVE_PKG_NAME is not set");
        let mut measurement_file_path = ANONIFY_PARAMS_DIR.clone();
        measurement_file_path.push(format!("{}_measurement.txt", pkg_name));

        let content = crate::localstd::untrusted::fs::read_to_string(&measurement_file_path)
            .expect("Cannot read measurement file");
        EnclaveMeasurement::new_from_dumpfile(content)
    };
    pub static ref KEY_VAULT_ENCLAVE_MEASUREMENT: EnclaveMeasurement = {
        let pkg_name =
            env::var("KEY_VAULT_ENCLAVE_PKG_NAME").expect("KEY_VAULT_ENCLAVE_PKG_NAME is not set");
        let mut measurement_file_path = ANONIFY_PARAMS_DIR.clone();
        measurement_file_path.push(format!("{}_measurement.txt", pkg_name));

        let content = crate::localstd::untrusted::fs::read_to_string(&measurement_file_path)
            .expect("Cannot read measurement file");
        EnclaveMeasurement::new_from_dumpfile(content)
    };
    pub static ref IAS_ROOT_CERT: Vec<u8> = {
        let ias_root_cert_path =
            env::var("IAS_ROOT_CERT_PATH").expect("IAS_ROOT_CERT_PATH is not set");
        let mut file_path = PJ_ROOT_DIR.clone();
        file_path.push(ias_root_cert_path);

        let ias_root_cert = crate::localstd::untrusted::fs::read(file_path).unwrap();
        let pem = pem::parse(ias_root_cert).expect("Cannot parse PEM File");
        pem.contents
    };
}<|MERGE_RESOLUTION|>--- conflicted
+++ resolved
@@ -24,27 +24,10 @@
     };
     pub static ref CMD_DEC_SECRET_DIR: String =
         env::var("CMD_DEC_SECRET_DIR").unwrap_or_else(|_| ".anonify/cmd-dec-secret".to_string());
-<<<<<<< HEAD
-    pub static ref PJ_ROOT_DIR: PathBuf = env::var("PJ_ROOT_DIR").map(PathBuf::from).unwrap_or_else(|_| {
-        let pj_name = env::var("PJ_NAME").unwrap_or_else(|_| "anonify".to_string());
-        let mut current_dir = env::current_dir().unwrap();
-        loop {
-            if current_dir.file_name() == Some(OsStr::new(pj_name.as_str())) {
-                break;
-            }
-            if !current_dir.pop() {
-                break;
-            }
-        }
-
-        current_dir
-    });
-=======
     pub static ref PJ_ROOT_DIR: PathBuf = env::var("PJ_ROOT_DIR")
         .or_else(|_| env::var("HOME"))
         .map(PathBuf::from)
         .unwrap_or_else(|_| { panic!("PJ_ROOT_DIR is not set") });
->>>>>>> b8cc450d
     pub static ref BUILD_DIR: PathBuf = {
         let mut build_dir = PJ_ROOT_DIR.clone();
         build_dir.push("build");
