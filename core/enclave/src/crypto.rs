//! This module contains enclave specific cryptographic logics.

use sgx_types::sgx_report_data_t;
use std::prelude::v1::Vec;
use ring::aead::{self, Aad, BoundKey, Nonce, UnboundKey, AES_256_GCM};
use secp256k1::{
    self, Message, Signature, SecretKey, PublicKey,
    util::SECRET_KEY_SIZE,
};
use anonify_common::{Keccak256, IV_SIZE};
use anonify_app_preluder::{CIPHERTEXT_SIZE, Ciphertext};
use crate::error::Result;

const NONCE_SIZE: usize = 32;
const ADDRESS_SIZE: usize = 20;
const FILLED_REPORT_DATA_SIZE: usize = ADDRESS_SIZE + NONCE_SIZE;
const REPORT_DATA_SIZE: usize = 64;

/// Enclave Identity Key
#[derive(Debug, Clone, Default, PartialEq, Eq)]
pub struct EnclaveIdentityKey {
    secret: SecretKey,
    nonce: [u8; NONCE_SIZE],
}

impl EnclaveIdentityKey {
    pub fn new() -> Result<Self> {
        let secret = loop {
            let mut ret = [0u8; SECRET_KEY_SIZE];
            sgx_rand_assign(&mut ret)?;

            match SecretKey::parse(&ret) {
                Ok(key) => break key,
                Err(_) => (),
            }
        };

        let mut nonce = [0u8; NONCE_SIZE];
        sgx_rand_assign(&mut nonce)?;

        Ok(EnclaveIdentityKey {
            secret,
            nonce,
        })
    }

    pub fn sign(&self, msg: &[u8]) -> Result<Signature> {
        let msg = Message::parse_slice(msg)?;
        let sig = secp256k1::sign(&msg, &self.secret)?;
        Ok(sig.0)
    }

    pub fn public_key(&self) -> PublicKey {
        PublicKey::from_secret_key(&self.secret)
    }

    /// Generate a value of REPORTDATA field in REPORT struct.
    /// REPORTDATA consists of a compressed secp256k1 public key and nonce.
    /// The public key is used for verifying signature on-chain to attest enclave's execution w/o a whole REPORT data,
    /// because this enclave identity key is binding to enclave's code.
    /// The nonce is used for preventing from replay attacks.
<<<<<<< HEAD
    /// 33bytes: public key
    /// 31bytes: nonce
    pub fn report_date(&self) -> Result<sgx_report_data_t> {
=======
    /// 20bytes: address
    /// 32bytes: nonce
    /// 12bytes: zero padding
    pub fn report_data(&self) -> Result<sgx_report_data_t> {
>>>>>>> 7fd394ee
        let mut report_data = [0u8; REPORT_DATA_SIZE];
        report_data[..ADDRESS_SIZE].copy_from_slice(&self.address()[..]);
        report_data[ADDRESS_SIZE..FILLED_REPORT_DATA_SIZE].copy_from_slice(&&self.nonce[..]);

        Ok(sgx_report_data_t {
            d: report_data
        })
    }

    fn address(&self) -> [u8; ADDRESS_SIZE] {
        let pubkey = &self.public_key().serialize();
        let address = &pubkey.keccak256()[12..];
        assert_eq!(address.len(), ADDRESS_SIZE);
        let mut res = [0u8; ADDRESS_SIZE];
        res.copy_from_slice(address);
        res
    }
}

/// Generating a random number inside the enclave.
pub fn sgx_rand_assign(rand: &mut [u8]) -> Result<()> {
    use sgx_trts::trts::rsgx_read_rand;
    rsgx_read_rand(rand)?;
    Ok(())
}<|MERGE_RESOLUTION|>--- conflicted
+++ resolved
@@ -59,16 +59,10 @@
     /// The public key is used for verifying signature on-chain to attest enclave's execution w/o a whole REPORT data,
     /// because this enclave identity key is binding to enclave's code.
     /// The nonce is used for preventing from replay attacks.
-<<<<<<< HEAD
-    /// 33bytes: public key
-    /// 31bytes: nonce
-    pub fn report_date(&self) -> Result<sgx_report_data_t> {
-=======
-    /// 20bytes: address
+    /// 20bytes: Address
     /// 32bytes: nonce
     /// 12bytes: zero padding
     pub fn report_data(&self) -> Result<sgx_report_data_t> {
->>>>>>> 7fd394ee
         let mut report_data = [0u8; REPORT_DATA_SIZE];
         report_data[..ADDRESS_SIZE].copy_from_slice(&self.address()[..]);
         report_data[ADDRESS_SIZE..FILLED_REPORT_DATA_SIZE].copy_from_slice(&&self.nonce[..]);
