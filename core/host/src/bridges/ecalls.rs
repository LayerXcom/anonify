use sgx_types::*;
use anonify_types::{traits::SliceCPtr, EnclaveState, RawJoinGroupTx, RawInstructionTx, RawHandshakeTx, RawUpdatedState, EnclaveStatus};
use anonify_common::{AccessRight, IntoVec};
use anonify_runtime::{traits::*, UpdatedState};
use anonify_bc_connector::{
    eventdb::InnerEnclaveLog,
    utils::StateInfo,
    error::{HostError, Result},
};
use log::debug;
use crate::auto_ffi::*;

pub(crate) fn insert_logs<S: State>(
    eid: sgx_enclave_id_t,
    enclave_log: &InnerEnclaveLog,
    ciphertext_size: usize,
) -> Result<Option<Vec<UpdatedState<S>>>> {
    if enclave_log.ciphertexts.len() != 0 && enclave_log.handshakes.len() == 0 {
        insert_ciphertexts(eid, &enclave_log, ciphertext_size)
    } else if enclave_log.ciphertexts.len() == 0 && enclave_log.handshakes.len() != 0 {
        // The size of handshake cannot be calculated in this host directory,
        // so the ecall_insert_handshake function is repeatedly called over the number of fetched handshakes.
        for handshake in &enclave_log.handshakes {
            insert_handshake(eid, handshake)?;
        }

        Ok(None)
    } else {
        debug!("No logs to insert into the enclave.");
        Ok(None)
    }
}

/// Insert event logs from blockchain nodes into enclave memory database.
fn insert_ciphertexts<S: State>(
    eid: sgx_enclave_id_t,
    enclave_log: &InnerEnclaveLog,
    ciphertext_size: usize,
) -> Result<Option<Vec<UpdatedState<S>>>> {
    let mut rt = EnclaveStatus::default();
    let mut acc = vec![];

    for ciphertext in &enclave_log.ciphertexts {
        let mut raw_updated_state = RawUpdatedState::default();
        let status = unsafe {
            ecall_insert_ciphertext(
                eid,
                &mut rt,
                ciphertext.into_vec().as_c_ptr() as *mut u8,
                ciphertext_size,
                &mut raw_updated_state,
            )
        };

        if status != sgx_status_t::SGX_SUCCESS {
            return Err(HostError::Sgx { status, function: "ecall_insert_ciphertext" }.into());
        }
        if rt.is_err() {
            return Err(HostError::Enclave { status: rt, function: "ecall_insert_ciphertext" }.into());
        }

        if raw_updated_state != Default::default() {
            let updated_state = UpdatedState::from(raw_updated_state);
            acc.push(updated_state)
        }
    }

    if acc.is_empty() {
        return Ok(None);
    } else {
        return Ok(Some(acc));
    }
}

fn insert_handshake(
    eid: sgx_enclave_id_t,
    handshake: &[u8],
) -> Result<()> {
    let mut rt = EnclaveStatus::default();

    let status = unsafe {
        ecall_insert_handshake(
            eid,
            &mut rt,
            handshake.as_c_ptr() as *mut u8,
            handshake.len(),
        )
    };

    if status != sgx_status_t::SGX_SUCCESS {
        return Err(HostError::Sgx { status, function: "ecall_insert_handshake" }.into());
    }
    if rt.is_err() {
        return Err(HostError::Enclave { status: rt, function: "ecall_insert_handshake" }.into());
    }

    Ok(())
}

/// Get state only if the signature verification returns true.
pub(crate) fn get_state_from_enclave<M: MemNameConverter>(
    eid: sgx_enclave_id_t,
    access_right: &AccessRight,
    mem_name: &str,
) -> Result<Vec<u8>>
{
    let mut rt = EnclaveStatus::default();
    let mut state = EnclaveState::default();
    let mem_id = M::as_id(mem_name).as_raw();

    let status = unsafe {
        ecall_get_state(
            eid,
            &mut rt,
            access_right.sig().to_bytes().as_ptr() as _,
            access_right.pubkey().to_bytes().as_ptr() as _,
            access_right.challenge().as_ptr() as _,
            mem_id,
            &mut state,
        )
    };

    if status != sgx_status_t::SGX_SUCCESS {
        return Err(HostError::Sgx { status, function: "ecall_get_state" }.into());
    }
    if rt.is_err() {
        return Err(HostError::Enclave { status: rt, function: "ecall_get_state" }.into());
    }

    Ok(state.into_vec())
}

pub(crate) fn join_group(eid: sgx_enclave_id_t) -> Result<RawJoinGroupTx> {
    let mut rt = EnclaveStatus::default();
    let mut raw_reg_tx = RawJoinGroupTx::default();

    let status = unsafe {
        ecall_join_group(
            eid,
            &mut rt,
            &mut raw_reg_tx,
        )
    };

    if status != sgx_status_t::SGX_SUCCESS {
        return Err(HostError::Sgx { status, function: "ecall_join_group" }.into());
    }
    if rt.is_err() {
        return Err(HostError::Enclave { status: rt, function: "ecall_join_group" }.into());
    }

    Ok(raw_reg_tx)
}

pub(crate) fn encrypt_instruction<S, C>(
    eid: sgx_enclave_id_t,
    access_right: AccessRight,
<<<<<<< HEAD
    state_info: StateInfo<'_, S, C>,
) -> Result<RawInstructionTx>
where
    S: State,
    C: CallNameConverter,
{
    let mut rt = sgx_status_t::SGX_ERROR_UNEXPECTED;
=======
    state_info: StateInfo<'_, S>,
) -> Result<RawInstructionTx> {
    let mut rt = EnclaveStatus::default();
>>>>>>> a46f9ccd
    let mut raw_instruction_tx = RawInstructionTx::default();
    let state = state_info.state_as_bytes();
    let call_id = state_info.call_name_to_id();

    let status = unsafe {
        ecall_instruction(
            eid,
            &mut rt,
            access_right.sig().to_bytes().as_ptr() as _,
            access_right.pubkey().to_bytes().as_ptr() as _,
            access_right.challenge().as_ptr() as _,
            state.as_c_ptr() as *mut u8,
            state.len(),
            state_info.state_id(),
            call_id,
            &mut raw_instruction_tx,
        )
    };

    if status != sgx_status_t::SGX_SUCCESS {
        return Err(HostError::Sgx { status, function: "ecall_encrypt_instruction" }.into());
    }
    if rt.is_err() {
        return Err(HostError::Enclave { status: rt, function: "ecall_encrypt_instruction" }.into());
    }

    Ok(raw_instruction_tx)
}

/// Handshake to other group members to update the group key
pub(crate) fn handshake(
    eid: sgx_enclave_id_t,
) -> Result<RawHandshakeTx> {
    let mut rt = EnclaveStatus::default();
    let mut raw_handshake_tx = RawHandshakeTx::default();

    let status = unsafe {
        ecall_handshake(
            eid,
            &mut rt,
            &mut raw_handshake_tx,
        )
    };

    if status != sgx_status_t::SGX_SUCCESS {
        return Err(HostError::Sgx { status, function: "ecall_handshake" }.into());
    }
    if rt.is_err() {
        return Err(HostError::Enclave { status: rt, function: "ecall_handshake" }.into());
    }

    Ok(raw_handshake_tx)
}

pub(crate) fn register_notification(
    eid: sgx_enclave_id_t,
    access_right: AccessRight,
) -> Result<()> {
    let mut rt = EnclaveStatus::default();

    let status = unsafe {
        ecall_register_notification(
            eid,
            &mut rt,
            access_right.sig().to_bytes().as_ptr() as _,
            access_right.pubkey().to_bytes().as_ptr() as _,
            access_right.challenge().as_ptr() as _,
        )
    };

    if status != sgx_status_t::SGX_SUCCESS {
        return Err(HostError::Sgx { status, function: "ecall_register_notification" }.into());
    }
    if rt.is_err() {
        return Err(HostError::Enclave { status: rt, function: "ecall_register_notification" }.into());
    }

    Ok(())
}<|MERGE_RESOLUTION|>--- conflicted
+++ resolved
@@ -155,19 +155,13 @@
 pub(crate) fn encrypt_instruction<S, C>(
     eid: sgx_enclave_id_t,
     access_right: AccessRight,
-<<<<<<< HEAD
     state_info: StateInfo<'_, S, C>,
 ) -> Result<RawInstructionTx>
 where
     S: State,
     C: CallNameConverter,
 {
-    let mut rt = sgx_status_t::SGX_ERROR_UNEXPECTED;
-=======
-    state_info: StateInfo<'_, S>,
-) -> Result<RawInstructionTx> {
-    let mut rt = EnclaveStatus::default();
->>>>>>> a46f9ccd
+    let mut rt = EnclaveStatus::default();
     let mut raw_instruction_tx = RawInstructionTx::default();
     let state = state_info.state_as_bytes();
     let call_id = state_info.call_name_to_id();
