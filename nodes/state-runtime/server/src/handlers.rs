use crate::error::{Result, ServerError};
use crate::{CmdEncryptionAlgo, Server, DEFAULT_GAS};
use actix_web::{web, HttpResponse, Responder};
use anonify_ecall_types::cmd::*;
use std::sync::Arc;

pub async fn handle_health_check(server: web::Data<Arc<Server>>) -> impl Responder {
    if server.dispatcher.is_healthy() {
        HttpResponse::Ok().finish()
    } else {
        HttpResponse::ServiceUnavailable().finish()
    }
}

pub async fn handle_update_mrenclave(server: web::Data<Arc<Server>>) -> Result<HttpResponse> {
    let receipt = server
        .dispatcher
        .update_mrenclave(server.sender_address, DEFAULT_GAS, JOIN_GROUP_TREEKEM_CMD)
        .await
        .map_err(|e| ServerError::from(e))?;

    Ok(HttpResponse::Accepted()
        .json(state_runtime_node_api::update_mrenclave::post::Response { receipt }))
}

pub async fn handle_send_command(
    server: web::Data<Arc<Server>>,
    req: web::Json<state_runtime_node_api::state::post::Request>,
) -> Result<HttpResponse> {
<<<<<<< HEAD
    let st0 = std::time::SystemTime::now();
    println!("########## st0: {:?}", st0);
=======
    let ecall_cmd = match server.cmd_encryption_algo {
        CmdEncryptionAlgo::TreeKem => SEND_COMMAND_TREEKEM_CMD,
    };

>>>>>>> 8b7be076
    let tx_hash = server
        .dispatcher
        .send_command(
            req.ciphertext.clone(),
            req.user_id,
            server.sender_address,
            DEFAULT_GAS,
            ecall_cmd,
        )
        .await
        .map_err(|e| ServerError::from(e))?;

    let st9 = std::time::SystemTime::now();
    println!("########## st9: {:?}", st9);

    Ok(HttpResponse::Accepted().json(state_runtime_node_api::state::post::Response { tx_hash }))
}

pub async fn handle_key_rotation(server: web::Data<Arc<Server>>) -> Result<HttpResponse> {
    let tx_hash = server
        .dispatcher
        .handshake(server.sender_address, DEFAULT_GAS)
        .await
        .map_err(|e| ServerError::from(e))?;

    Ok(HttpResponse::Accepted()
        .json(state_runtime_node_api::key_rotation::post::Response { tx_hash }))
}

/// Fetch events from blockchain nodes manually, and then get the state data from enclave.
pub async fn handle_get_state(
    server: web::Data<Arc<Server>>,
    req: web::Json<state_runtime_node_api::state::get::Request>,
) -> Result<HttpResponse> {
    let (fetch_ciphertext_ecall_cmd, fetch_handshake_ecall_cmd) = match server.cmd_encryption_algo {
        CmdEncryptionAlgo::TreeKem => (FETCH_CIPHERTEXT_TREEKEM_CMD, FETCH_HANDSHAKE_TREEKEM_CMD),
    };

    server
        .dispatcher
        .fetch_events(fetch_ciphertext_ecall_cmd, fetch_handshake_ecall_cmd)
        .await
        .map_err(|e| ServerError::from(e))?;

    let state = server
        .dispatcher
        .get_state(req.ciphertext.clone())
        .map_err(|e| ServerError::from(e))?;

    Ok(HttpResponse::Ok().json(state_runtime_node_api::state::get::Response { state }))
}

/// Fetch events from blockchain nodes manually, and then get the user counter from enclave.
pub async fn handle_get_user_counter(
    server: web::Data<Arc<Server>>,
    req: web::Json<state_runtime_node_api::user_counter::get::Request>,
) -> Result<HttpResponse> {
    let (fetch_ciphertext_ecall_cmd, fetch_handshake_ecall_cmd) = match server.cmd_encryption_algo {
        CmdEncryptionAlgo::TreeKem => (FETCH_CIPHERTEXT_TREEKEM_CMD, FETCH_HANDSHAKE_TREEKEM_CMD),
    };

    server
        .dispatcher
        .fetch_events(fetch_ciphertext_ecall_cmd, fetch_handshake_ecall_cmd)
        .await
        .map_err(|e| ServerError::from(e))?;

    let user_counter = server
        .dispatcher
        .get_user_counter(req.ciphertext.clone())
        .map_err(|e| ServerError::from(e))?;

    Ok(HttpResponse::Ok()
        .json(state_runtime_node_api::user_counter::get::Response { user_counter }))
}

pub async fn handle_enclave_encryption_key(server: web::Data<Arc<Server>>) -> Result<HttpResponse> {
    let enclave_encryption_key = server
        .dispatcher
        .get_enclave_encryption_key()
        .map_err(|e| ServerError::from(e))?;

    Ok(HttpResponse::Ok().json(
        state_runtime_node_api::enclave_encryption_key::get::Response {
            enclave_encryption_key,
        },
    ))
}

pub async fn handle_register_notification(
    server: web::Data<Arc<Server>>,
    req: web::Json<state_runtime_node_api::register_notification::post::Request>,
) -> Result<HttpResponse> {
    server
        .dispatcher
        .register_notification(req.ciphertext.clone())
        .map_err(|e| ServerError::from(e))?;

    Ok(HttpResponse::Ok().finish())
}

pub async fn handle_register_report(server: web::Data<Arc<Server>>) -> Result<HttpResponse> {
    let tx_hash = server
        .dispatcher
        .register_report(server.sender_address, DEFAULT_GAS)
        .await
        .map_err(|e| ServerError::from(e))?;

    Ok(HttpResponse::Accepted()
        .json(state_runtime_node_api::register_report::post::Response { tx_hash }))
}

#[cfg(feature = "backup-enable")]
pub async fn handle_all_backup_to(server: web::Data<Arc<Server>>) -> Result<HttpResponse> {
    server.dispatcher.all_backup_to()?;

    Ok(HttpResponse::Ok().finish())
}

#[cfg(feature = "backup-enable")]
pub async fn handle_all_backup_from(server: web::Data<Arc<Server>>) -> Result<HttpResponse> {
    server.dispatcher.all_backup_from()?;

    Ok(HttpResponse::Ok().finish())
}<|MERGE_RESOLUTION|>--- conflicted
+++ resolved
@@ -27,15 +27,12 @@
     server: web::Data<Arc<Server>>,
     req: web::Json<state_runtime_node_api::state::post::Request>,
 ) -> Result<HttpResponse> {
-<<<<<<< HEAD
     let st0 = std::time::SystemTime::now();
     println!("########## st0: {:?}", st0);
-=======
     let ecall_cmd = match server.cmd_encryption_algo {
         CmdEncryptionAlgo::TreeKem => SEND_COMMAND_TREEKEM_CMD,
     };
 
->>>>>>> 8b7be076
     let tx_hash = server
         .dispatcher
         .send_command(
