--- conflicted
+++ resolved
@@ -1,11 +1,6 @@
 use crate::error::{Result, ServerError};
 use crate::{Server, DEFAULT_GAS};
 use actix_web::{web, HttpResponse, Responder};
-<<<<<<< HEAD
-use anonify_ecall_types::cmd::*;
-=======
-use anonify_eth_driver::traits::*;
->>>>>>> bb6a544a
 use std::sync::Arc;
 
 pub async fn handle_health_check() -> impl Responder {
@@ -128,41 +123,15 @@
 }
 
 #[cfg(feature = "backup-enable")]
-<<<<<<< HEAD
 pub async fn handle_all_backup_to(server: web::Data<Arc<Server>>) -> Result<HttpResponse> {
-    server
-        .dispatcher
-        .all_backup_to(BACKUP_PATH_SECRET_ALL_CMD)?;
-=======
-pub async fn handle_all_backup_to<S, W>(
-    server: web::Data<Arc<Server<S, W>>>,
-) -> Result<HttpResponse>
-where
-    S: Sender,
-    W: Watcher,
-{
     server.dispatcher.all_backup_to()?;
->>>>>>> bb6a544a
 
     Ok(HttpResponse::Ok().finish())
 }
 
 #[cfg(feature = "backup-enable")]
-<<<<<<< HEAD
 pub async fn handle_all_backup_from(server: web::Data<Arc<Server>>) -> Result<HttpResponse> {
-    server
-        .dispatcher
-        .all_backup_from(RECOVER_PATH_SECRET_ALL_CMD)?;
-=======
-pub async fn handle_all_backup_from<S, W>(
-    server: web::Data<Arc<Server<S, W>>>,
-) -> Result<HttpResponse>
-where
-    S: Sender,
-    W: Watcher,
-{
     server.dispatcher.all_backup_from()?;
->>>>>>> bb6a544a
 
     Ok(HttpResponse::Ok().finish())
 }