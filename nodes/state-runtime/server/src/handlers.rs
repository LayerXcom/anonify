--- conflicted
+++ resolved
@@ -21,23 +21,9 @@
 pub async fn handle_send_command(
     server: web::Data<Arc<Server>>,
     req: web::Json<state_runtime_node_api::state::post::Request>,
-<<<<<<< HEAD
-) -> Result<HttpResponse>
-where
-    S: Sender,
-    W: Watcher,
-{
+) -> Result<HttpResponse> {
     let st0 = std::time::SystemTime::now();
     println!("########## st0: {:?}", st0);
-    let sender_address = server
-        .dispatcher
-        .get_account(server.account_index, server.password.as_deref())
-        .await
-        .map_err(|e| ServerError::from(e))?;
-
-=======
-) -> Result<HttpResponse> {
->>>>>>> 2fb26187
     let tx_hash = server
         .dispatcher
         .send_command(
