--- conflicted
+++ resolved
@@ -25,11 +25,7 @@
 
 [dev-dependencies]
 integration-tests = { path = "../../../tests/integration" }
-<<<<<<< HEAD
-frame-runtime = { path = "../../../frame/runtime" }
-=======
 eth-deployer = { path = "../../../ethereum/deployer"}
->>>>>>> 91d8d8f4
 frame-sodium = { path = "../../../frame/sodium" }
 ethabi = "12.0.0"
 rand_core = "0.5"
