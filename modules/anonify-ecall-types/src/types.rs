--- conflicted
+++ resolved
@@ -129,7 +129,6 @@
         }
     }
 
-<<<<<<< HEAD
     #[derive(Debug, Clone, Deserialize, Serialize)]
     #[serde(crate = "crate::serde")]
     pub struct GetState<AP: AccessPolicy> {
@@ -137,14 +136,6 @@
         pub access_policy: AP,
         pub runtime_command: serde_json::Value,
         pub state_name: String,
-=======
-    #[derive(Serialize, Deserialize, Debug, Clone, Default)]
-    #[serde(crate = "crate::serde")]
-    pub struct GetState<AP: AccessPolicy> {
-        #[serde(deserialize_with = "AP::deserialize")]
-        access_policy: AP,
-        cmd_name: String,
->>>>>>> 5c525788
     }
 
     impl<AP> Default for GetState<AP>
@@ -164,12 +155,8 @@
         pub fn new(access_policy: AP, runtime_command: serde_json::Value, state_name: String) -> Self {
             GetState {
                 access_policy,
-<<<<<<< HEAD
                 runtime_command,
                 state_name,
-=======
-                cmd_name,
->>>>>>> 5c525788
             }
         }
 
@@ -177,17 +164,12 @@
             &self.access_policy
         }
 
-<<<<<<< HEAD
         pub fn runtime_command(&self) -> &serde_json::Value {
             &self.runtime_command
         }
 
         pub fn state_name(&self) -> &str {
             &self.state_name
-=======
-        pub fn cmd_name(&self) -> &str {
-            &self.cmd_name
->>>>>>> 5c525788
         }
     }
 
@@ -384,12 +366,8 @@
 
     impl EcallOutput for Empty {}
 
-<<<<<<< HEAD
-    #[derive(Debug, Clone, Default, Serialize)]
-=======
-    #[derive(Serialize, Deserialize, Debug, Clone, Default)]
-    #[serde(crate = "crate::serde")]
->>>>>>> 5c525788
+    #[derive(Serialize, Deserialize, Debug, Clone)]
+    #[serde(crate = "crate::serde")]
     pub struct ReturnState {
         state: serde_json::Value,
     }
