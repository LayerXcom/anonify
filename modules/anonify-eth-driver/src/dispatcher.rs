#[cfg(feature = "backup-enable")]
use crate::backup::SecretBackup;
use crate::{
    cache::EventCache,
    error::{HostError, Result},
    eth::{EthSender, EventWatcher},
    utils::*,
    workflow::*,
};
use anonify_ecall_types::cmd::*;
use frame_common::crypto::AccountId;
use frame_host::engine::HostEngine;
use frame_sodium::{SodiumCiphertext, SodiumPubKey};
use parking_lot::RwLock;
use sgx_types::sgx_enclave_id_t;
use std::{fmt::Debug, path::Path, sync::Arc, time};
use tracing::{error, info};
use web3::{
    contract::Options,
    types::{Address, TransactionReceipt, H256},
};

/// This dispatcher communicates with a blockchain node.
#[derive(Debug, Clone)]
pub struct Dispatcher {
    inner: Arc<RwLock<InnerDispatcher>>,
}

#[derive(Debug)]
struct InnerDispatcher {
    node_url: String,
    enclave_id: sgx_enclave_id_t,
    confirmations: usize,
    sender: Option<EthSender>,
    watcher: Option<EventWatcher>,
    cache: EventCache,
    #[cfg(feature = "backup-enable")]
    backup: SecretBackup,
}

impl Dispatcher {
<<<<<<< HEAD
    pub fn new(
        enclave_id: sgx_enclave_id_t,
        node_url: &str,
        confirmations: usize,
        cache: EventCache,
    ) -> Self {
        let inner = RwLock::new(InnerDispatcher {
=======
    pub fn new(enclave_id: sgx_enclave_id_t, node_url: &str, cache: EventCache) -> Self {
        let inner = Arc::new(RwLock::new(InnerDispatcher {
>>>>>>> de5de5fc
            enclave_id,
            node_url: node_url.to_string(),
            confirmations,
            cache,
            sender: None,
            watcher: None,
            #[cfg(feature = "backup-enable")]
            backup: SecretBackup::default(),
        }));

        Dispatcher { inner }
    }

    pub async fn set_anonify_contract_address<P: AsRef<Path> + Copy>(
        self,
        factory_abi_path: P,
        factory_contract_address: Address,
        anonify_abi_path: P,
    ) -> Result<Self> {
        {
            let mut inner = self.inner.write();
            let contract = create_contract_interface(
                &inner.node_url,
                factory_abi_path,
                factory_contract_address,
            )?;
            let anonify_contract_address: Address = contract
                .query("getAnonifyAddress", (), None, Options::default(), None)
                .await?;
            let anonify_contract_info =
                ContractInfo::new(anonify_abi_path, anonify_contract_address)?;

            let sender = EthSender::new(
                inner.enclave_id,
                &inner.node_url,
                anonify_contract_info.clone(),
            )?;
            let watcher =
                EventWatcher::new(&inner.node_url, anonify_contract_info, inner.cache.clone())?;
            inner.sender = Some(sender);
            inner.watcher = Some(watcher);
        }

        Ok(self)
    }

    pub fn get_anonify_contract_address(&self) -> Result<Address> {
        let inner = self.inner.read();
        let address = inner
            .sender
            .as_ref()
            .ok_or_else(|| HostError::AddressNotSet)?
            .get_contract()
            .address();
        Ok(address)
    }

    /// - Starting syncing with the blockchain node.
    /// - Joining as the state runtime node.
    /// These operations are not mutable so just returning self data type.
    pub async fn run(self, sync_time: u64, signer: Address, gas: u64) -> Result<Self> {
        let this = self.clone();
        let tx_hash = self.join_group(signer, gas).await?;
        info!("A transaction hash of join_group: {:?}", tx_hash);

        // it spawns a new OS thread, and hosts an event loop.
        actix_rt::Arbiter::new().exec_fn(move || {
            actix_rt::spawn(async move {
                loop {
                    match self.fetch_events().await {
                        Ok(updated_states) => info!("State updated: {:?}", updated_states),
                        Err(err) => error!("event fetched error: {:?}", err),
                    };
                    actix_rt::time::delay_for(time::Duration::from_millis(sync_time)).await;
                }
            });
        });

        Ok(this)
    }

    pub async fn fetch_events(&self) -> Result<Option<Vec<serde_json::Value>>> {
        let inner = self.inner.read();
        let eid = inner.enclave_id;
        inner
            .watcher
            .as_ref()
            .ok_or(HostError::EventWatcherNotSet)?
            .fetch_events(eid, FETCH_CIPHERTEXT_CMD, FETCH_HANDSHAKE_CMD)
            .await
    }

    pub async fn join_group(&self, signer: Address, gas: u64) -> Result<TransactionReceipt> {
        self.send_report_handshake(signer, gas, "joinGroup").await
    }

    pub async fn register_report(&self, signer: Address, gas: u64) -> Result<H256> {
        let inner = self.inner.read();
        let eid = inner.enclave_id;
        let input = host_input::RegisterReport::new(signer, gas, SEND_REGISTER_REPORT_CMD);
        let host_output = RegisterReportWorkflow::exec(input, eid)?;

        let tx_hash = inner
            .sender
            .as_ref()
            .ok_or(HostError::AddressNotSet)?
            .register_report(&host_output)
            .await?;

        Ok(tx_hash)
    }

    pub async fn update_mrenclave(&self, signer: Address, gas: u64) -> Result<TransactionReceipt> {
        self.send_report_handshake(signer, gas, "updateMrenclave")
            .await
    }

    async fn send_report_handshake(
        &self,
        signer: Address,
        gas: u64,
        method: &str,
    ) -> Result<TransactionReceipt> {
        let inner = self.inner.read();
        let eid = inner.enclave_id;
        let input = host_input::JoinGroup::new(signer, gas, JOIN_GROUP_CMD);
        let host_output = JoinGroupWorkflow::exec(input, eid)?;

        let receipt = inner
            .sender
            .as_ref()
            .ok_or(HostError::AddressNotSet)?
            .send_report_handshake(&host_output, method, inner.confirmations)
            .await?;

        Ok(receipt)
    }

    pub async fn send_command(
        &self,
        ciphertext: SodiumCiphertext,
        user_id: Option<AccountId>,
        signer: Address,
        gas: u64,
    ) -> Result<H256> {
        let inner = self.inner.read();
        let input = host_input::Command::new(ciphertext, user_id, signer, gas, SEND_COMMAND_CMD);
        let eid = inner.enclave_id;
        let host_output = CommandWorkflow::exec(input, eid)?;

        match &inner.sender {
            Some(s) => s.send_command(&host_output).await,
            None => Err(HostError::AddressNotSet),
        }
    }

    pub fn get_state(&self, ciphertext: SodiumCiphertext) -> Result<serde_json::Value> {
        let eid = self.inner.read().enclave_id;
        let input = host_input::GetState::new(ciphertext, GET_STATE_CMD);
        let state = GetStateWorkflow::exec(input, eid)?
            .ecall_output
            .ok_or_else(|| HostError::EcallOutputNotSet)?;

        let bytes: Vec<u8> = bincode::deserialize(&state.state.as_bytes())?;
        serde_json::from_slice(&bytes[..]).map_err(Into::into)
    }

    pub fn get_user_counter(&self, ciphertext: SodiumCiphertext) -> Result<serde_json::Value> {
        let eid = self.inner.read().enclave_id;
        let input = host_input::GetUserCounter::new(ciphertext, GET_USER_COUNTER_CMD);
        let user_counter = GetUserCounterWorkflow::exec(input, eid)?
            .ecall_output
            .ok_or_else(|| HostError::EcallOutputNotSet)?;

        serde_json::to_value(user_counter.user_counter).map_err(Into::into)
    }

    pub async fn handshake(&self, signer: Address, gas: u64) -> Result<H256> {
        let inner = self.inner.read();
        let input = host_input::Handshake::new(signer, gas, SEND_HANDSHAKE_CMD);
        let eid = inner.enclave_id;
        let host_output = HandshakeWorkflow::exec(input, eid)?;

        let tx_hash = inner
            .sender
            .as_ref()
            .ok_or(HostError::AddressNotSet)?
            .handshake(&host_output)
            .await?;

        Ok(tx_hash)
    }

    pub async fn get_account(&self, index: usize, password: Option<&str>) -> Result<Address> {
        self.inner
            .read()
            .sender
            .as_ref()
            .ok_or(HostError::AddressNotSet)?
            .get_account(index, password)
            .await
    }

    pub fn get_enclave_encryption_key(&self) -> Result<SodiumPubKey> {
        let input = host_input::GetEncryptionKey::new(GET_ENCLAVE_ENCRYPTION_KEY_CMD);
        let eid = self.inner.read().enclave_id;
        let enclave_encryption_key = GetEncryptionKeyWorkflow::exec(input, eid)?;

        Ok(enclave_encryption_key
            .ecall_output
            .ok_or_else(|| HostError::EcallOutputNotSet)?
            .enclave_encryption_key())
    }

    pub fn register_notification(&self, ciphertext: SodiumCiphertext) -> Result<()> {
        let inner = self.inner.read();
        let input = host_input::RegisterNotification::new(ciphertext, REGISTER_NOTIFICATION_CMD);
        let eid = inner.enclave_id;
        let _host_output = RegisterNotificationWorkflow::exec(input, eid)?;

        Ok(())
    }

    #[cfg(feature = "backup-enable")]
    pub fn all_backup_to(&self) -> Result<()> {
        let inner = self.inner.read();
        let eid = inner.enclave_id;
        inner.backup.all_backup_to(eid, BACKUP_PATH_SECRET_ALL_CMD)
    }

    #[cfg(feature = "backup-enable")]
    pub fn all_backup_from(&self) -> Result<()> {
        let inner = self.inner.read();
        let eid = inner.enclave_id;
        inner
            .backup
            .all_backup_from(eid, RECOVER_PATH_SECRET_ALL_CMD)
    }
}<|MERGE_RESOLUTION|>--- conflicted
+++ resolved
@@ -39,18 +39,13 @@
 }
 
 impl Dispatcher {
-<<<<<<< HEAD
     pub fn new(
         enclave_id: sgx_enclave_id_t,
         node_url: &str,
         confirmations: usize,
         cache: EventCache,
     ) -> Self {
-        let inner = RwLock::new(InnerDispatcher {
-=======
-    pub fn new(enclave_id: sgx_enclave_id_t, node_url: &str, cache: EventCache) -> Self {
         let inner = Arc::new(RwLock::new(InnerDispatcher {
->>>>>>> de5de5fc
             enclave_id,
             node_url: node_url.to_string(),
             confirmations,
