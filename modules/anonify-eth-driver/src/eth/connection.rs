use super::{event_def::*, event_watcher::Web3Logs};
use crate::{
    cache::EventCache,
    error::{HostError, Result},
    utils::{event_fetch_retry_condition, ContractInfo},
    workflow::*,
};
use anonify_ecall_types::CommandCiphertext;
use anyhow::anyhow;
use ethabi::{Topic, TopicFilter};
use frame_config::{REQUEST_RETRIES, RETRY_DELAY_MILLS};
use frame_retrier::{strategy, Retry};
use std::{env, fs, path::Path};
use web3::{
    contract::{Contract, Options},
    transports::Http,
    types::{Address, BlockNumber, Filter, FilterBuilder, Log, TransactionReceipt, H256},
    Web3,
};

// libsecp256k1 library generates RecoveryId as 0/1.
// However Secp256k1 used in solidity use 27/28 as a value to make a public key unique to recover.
// RECOVERY_ID_OFFSET is used to adjust the difference between libsecp256k1 and Secp256k1.
const RECOVERY_ID_OFFSET: u8 = 27;

/// Web3 connection components of a contract.
#[derive(Debug)]
pub struct Web3Contract {
    contract: Contract<Http>,
    address: Address, // contract address
    web3_conn: Web3Http,
    event_limit: usize,
}

impl Web3Contract {
    pub fn new(web3_conn: Web3Http, contract_info: ContractInfo) -> Result<Self> {
        let abi = contract_info.contract_abi()?;
        let address = contract_info.address();
        let contract = Contract::new(web3_conn.web3.eth(), address, abi);
        let event_limit = env::var("EVENT_LIMIT")
            .unwrap_or_else(|_| "100".to_string())
            .parse::<usize>()
            .expect("Failed to parse EVENT_LIMIT");

        Ok(Web3Contract {
            contract,
            address,
            web3_conn,
            event_limit,
        })
    }

    pub async fn send_report_handshake(
        &self,
        output: host_output::JoinGroup,
        method: &str,
        confirmations: usize,
    ) -> Result<TransactionReceipt> {
        let ecall_output = output
            .ecall_output
            .ok_or_else(|| HostError::EcallOutputNotSet)?;
        let report = ecall_output.report().to_vec();
        let report_sig = ecall_output.report_sig().to_vec();
        let gas = output.gas;

        match ecall_output.handshake() {
            Some(handshake) => self
                .contract
                .call_with_confirmations(
                    method,
                    (
                        report,
                        report_sig,
                        handshake.to_vec(),
                        ecall_output.mrenclave_ver(),
                        ecall_output.roster_idx(),
                    ),
                    output.signer,
                    Options::with(|opt| opt.gas = Some(gas.into())),
                    confirmations,
                )
                .await
                .map_err(Into::into),
            None => unimplemented!(),
        }
    }

    pub async fn register_report(&self, output: host_output::RegisterReport) -> Result<H256> {
        let ecall_output = output
            .ecall_output
            .ok_or_else(|| HostError::EcallOutputNotSet)?;
        let report = ecall_output.report().to_vec();
        let report_sig = ecall_output.report_sig().to_vec();
        let gas = output.gas;

        self.contract
            .call(
                "registerReport",
                (
                    report,
                    report_sig,
                    ecall_output.mrenclave_ver(),
                    ecall_output.roster_idx(),
                ),
                output.signer,
                Options::with(|opt| opt.gas = Some(gas.into())),
            )
            .await
            .map_err(Into::into)
    }

    // TODO: treekem
    pub async fn send_command(&self, output: host_output::Command) -> Result<H256> {
        let ecall_output = output
            .ecall_output
            .ok_or_else(|| HostError::EcallOutputNotSet)?;
<<<<<<< HEAD

        let st7 = std::time::SystemTime::now();
        println!("########## st7: {:?}", st7);
        let ciphertext = ecall_output.ciphertext();
=======
>>>>>>> 8b7be076
        let mut enclave_sig = ecall_output.encode_enclave_sig().to_vec();
        let recovery_id = ecall_output.encode_recovery_id() + RECOVERY_ID_OFFSET;
        enclave_sig.push(recovery_id);
        let gas = output.gas;

<<<<<<< HEAD
        let st8 = std::time::SystemTime::now();
        println!("########## st8: {:?}", st8);
        self.contract
            .call(
                "storeCommand",
                (
                    ciphertext.encode(),
                    enclave_sig,
                    ciphertext.roster_idx(),
                    ciphertext.generation(),
                    ciphertext.epoch(),
                ),
                output.signer,
                Options::with(|opt| opt.gas = Some(gas.into())),
            )
            .await
            .map_err(Into::into)
=======
        match ecall_output.ciphertext() {
            CommandCiphertext::TreeKem(ciphertext) => self
                .contract
                .call(
                    "storeCommand",
                    (
                        ciphertext.encode(),
                        enclave_sig,
                        ciphertext.roster_idx(),
                        ciphertext.generation(),
                        ciphertext.epoch(),
                    ),
                    output.signer,
                    Options::with(|opt| opt.gas = Some(gas.into())),
                )
                .await
                .map_err(Into::into),
            _ => return Err(HostError::InvalidCiphertextError),
        }
>>>>>>> 8b7be076
    }

    pub async fn handshake(&self, output: host_output::Handshake) -> Result<H256> {
        let ecall_output = output
            .ecall_output
            .ok_or_else(|| HostError::EcallOutputNotSet)?;
        let handshake = ecall_output.handshake();
        let mut enclave_sig = ecall_output.encode_enclave_sig().to_vec();
        let recovery_id = ecall_output.encode_recovery_id() + RECOVERY_ID_OFFSET;
        enclave_sig.push(recovery_id);
        let gas = output.gas;

        self.contract
            .call(
                "handshake",
                (
                    handshake.encode(),
                    enclave_sig,
                    handshake.roster_idx(),
                    0 as u32,
                    handshake.prior_epoch() + 1,
                ),
                output.signer,
                Options::with(|opt| opt.gas = Some(gas.into())),
            )
            .await
            .map_err(Into::into)
    }

    pub async fn get_event(&self, cache: EventCache, key: Address) -> Result<Web3Logs> {
<<<<<<< HEAD
        let rt0 = std::time::SystemTime::now();
        println!("########## rt0: {:?}", rt0);
        let events = EthEvent::create_event();
        let ciphertext_sig = events.ciphertext_signature();
        let handshake_sig = events.handshake_signature();
=======
>>>>>>> 8b7be076
        // Read latest block number from in-memory event cache.
        let latest_fetched_num = cache
            .inner()
            .read()
            .get_latest_block_num(key)
            .unwrap_or_default();

        let filter = FilterBuilder::default()
            .address(vec![self.address])
            .topic_filter(TopicFilter {
                topic0: Topic::OneOf(vec![
                    *STORE_TREEKEM_CIPHERTEXT_EVENT,
                    *STORE_TREEKEM_HANDSHAKE_EVENT,
                ]),
                topic1: Topic::Any,
                topic2: Topic::Any,
                topic3: Topic::Any,
            })
            .from_block(BlockNumber::Number(latest_fetched_num.into()))
            .to_block(BlockNumber::Latest)
            .limit(self.event_limit)
            .build();

<<<<<<< HEAD
        let rt1 = std::time::SystemTime::now();
        println!("########## rt1: {:?}", rt1);
        let logs = self.web3_conn.get_logs(&filter).await?;
=======
        let logs = Retry::new(
            "fetch_event",
            *REQUEST_RETRIES,
            strategy::FixedDelay::new(*RETRY_DELAY_MILLS),
        )
        .set_condition(event_fetch_retry_condition)
        .spawn_async(|| async { self.web3_conn.get_logs(&filter).await })
        .await?;
>>>>>>> 8b7be076

        Ok(Web3Logs::new(logs, cache))
    }

    pub async fn get_account(&self, index: usize, password: Option<&str>) -> Result<Address> {
        self.web3_conn.get_account(index, password).await
    }

    pub fn address(&self) -> Address {
        self.address
    }
}

/// Basic web3 connection components via HTTP.
#[derive(Debug)]
pub struct Web3Http {
    pub web3: Web3<Http>,
    eth_url: String,
    unlock_duration: u16,
}

impl Web3Http {
    pub fn new(eth_url: &str) -> Result<Self> {
        let transport = Http::new(eth_url)?;
        let web3 = Web3::new(transport);
        let unlock_duration = env::var("UNLOCK_DURATION")
            .unwrap_or_else(|_| "60".to_string())
            .parse::<u16>()
            .expect("Failed to parse UNLOCK_DURATION");

        Ok(Web3Http {
            web3,
            eth_url: eth_url.to_string(),
            unlock_duration,
        })
    }

    pub async fn get_account(&self, index: usize, password: Option<&str>) -> Result<Address> {
        let accounts = self.web3.eth().accounts().await?;
        if accounts.len() <= index {
            return Err(anyhow!(
                "index {} is out of accounts length: {}",
                index,
                accounts.len()
            ))
            .map_err(Into::into);
        }
        let account = accounts[index];
        if let Some(pw) = password {
            if !self
                .web3
                .personal()
                .unlock_account(account, pw, Some(self.unlock_duration))
                .await?
            {
                return Err(HostError::UnlockError);
            }
        }

        Ok(account)
    }

    pub async fn get_logs(&self, filter: &Filter) -> Result<Vec<Log>> {
        self.web3
            .eth()
            .logs(filter.clone())
            .await
            .map_err(Into::into)
    }

    pub async fn deploy<P: AsRef<Path>>(
        &self,
        abi_path: P,
        bin_path: P,
        confirmations: usize,
        gas: u64,
        deployer: Address,
    ) -> Result<Address> {
        let abi = fs::read(abi_path)?;
        let bin = fs::read_to_string(bin_path)?;

        let contract = Contract::deploy(self.web3.eth(), abi.as_slice())?
            .options(Options::with(|opt| opt.gas = Some(gas.into())))
            .confirmations(confirmations)
            .execute(bin.as_str(), (), deployer)
            .await?;

        Ok(contract.address())
    }

    pub fn get_eth_url(&self) -> &str {
        &self.eth_url
    }
}<|MERGE_RESOLUTION|>--- conflicted
+++ resolved
@@ -114,37 +114,15 @@
         let ecall_output = output
             .ecall_output
             .ok_or_else(|| HostError::EcallOutputNotSet)?;
-<<<<<<< HEAD
 
         let st7 = std::time::SystemTime::now();
         println!("########## st7: {:?}", st7);
         let ciphertext = ecall_output.ciphertext();
-=======
->>>>>>> 8b7be076
         let mut enclave_sig = ecall_output.encode_enclave_sig().to_vec();
         let recovery_id = ecall_output.encode_recovery_id() + RECOVERY_ID_OFFSET;
         enclave_sig.push(recovery_id);
         let gas = output.gas;
 
-<<<<<<< HEAD
-        let st8 = std::time::SystemTime::now();
-        println!("########## st8: {:?}", st8);
-        self.contract
-            .call(
-                "storeCommand",
-                (
-                    ciphertext.encode(),
-                    enclave_sig,
-                    ciphertext.roster_idx(),
-                    ciphertext.generation(),
-                    ciphertext.epoch(),
-                ),
-                output.signer,
-                Options::with(|opt| opt.gas = Some(gas.into())),
-            )
-            .await
-            .map_err(Into::into)
-=======
         match ecall_output.ciphertext() {
             CommandCiphertext::TreeKem(ciphertext) => self
                 .contract
@@ -164,7 +142,6 @@
                 .map_err(Into::into),
             _ => return Err(HostError::InvalidCiphertextError),
         }
->>>>>>> 8b7be076
     }
 
     pub async fn handshake(&self, output: host_output::Handshake) -> Result<H256> {
@@ -195,14 +172,11 @@
     }
 
     pub async fn get_event(&self, cache: EventCache, key: Address) -> Result<Web3Logs> {
-<<<<<<< HEAD
         let rt0 = std::time::SystemTime::now();
         println!("########## rt0: {:?}", rt0);
         let events = EthEvent::create_event();
         let ciphertext_sig = events.ciphertext_signature();
         let handshake_sig = events.handshake_signature();
-=======
->>>>>>> 8b7be076
         // Read latest block number from in-memory event cache.
         let latest_fetched_num = cache
             .inner()
@@ -226,11 +200,9 @@
             .limit(self.event_limit)
             .build();
 
-<<<<<<< HEAD
         let rt1 = std::time::SystemTime::now();
         println!("########## rt1: {:?}", rt1);
-        let logs = self.web3_conn.get_logs(&filter).await?;
-=======
+
         let logs = Retry::new(
             "fetch_event",
             *REQUEST_RETRIES,
@@ -239,7 +211,6 @@
         .set_condition(event_fetch_retry_condition)
         .spawn_async(|| async { self.web3_conn.get_logs(&filter).await })
         .await?;
->>>>>>> 8b7be076
 
         Ok(Web3Logs::new(logs, cache))
     }
