--- conflicted
+++ resolved
@@ -14,11 +14,7 @@
 use frame_common::{crypto::ExportHandshake, state_types::StateCounter, TreeKemCiphertext};
 use frame_host::engine::HostEngine;
 use sgx_types::sgx_enclave_id_t;
-<<<<<<< HEAD
-use std::{cmp::Ordering, fmt, time};
-=======
-use std::fmt;
->>>>>>> 8b7be076
+use std::f{fmt, time};
 use tracing::{debug, error, info, warn};
 use web3::types::{Address, Log};
 
@@ -159,25 +155,10 @@
                 continue;
             }
 
-<<<<<<< HEAD
-            let rt3 = std::time::SystemTime::now();
-            debug!("########## rt3: {:?}", rt3);
-            let (bytes, state_counter) = match decode_data(&log) {
-                Ok(d) => d,
-                Err(e) => {
-                    error!("{}", e);
-                    continue;
-                }
-            };
-
-            // Processing conditions by ciphertext or handshake event
-            if log.0.topics[0] == self.events.ciphertext_signature() {
-                let rt4 = std::time::SystemTime::now();
-                debug!("########## rt4: {:?}", rt4);
-                let res = match Ciphertext::decode(&mut &bytes[..]) {
-=======
             // Processing conditions by ciphertext or handshake event
             if log.0.topics[0] == *STORE_TREEKEM_CIPHERTEXT_EVENT {
+                let rt3 = std::time::SystemTime::now();
+                debug!("########## rt3: {:?}", rt3);
                 let (bytes, state_counter) = match log.decode_cipher_handshake_data() {
                     Ok(d) => d,
                     Err(e) => {
@@ -186,8 +167,9 @@
                     }
                 };
 
+                let rt4 = std::time::SystemTime::now();
+                debug!("########## rt4: {:?}", rt4);
                 let res = match TreeKemCiphertext::decode(&mut &bytes[..]) {
->>>>>>> 8b7be076
                     Ok(c) => c,
                     Err(e) => {
                         error!("{}", e);
@@ -349,86 +331,17 @@
                             roster_idx, epoch, generation,
                         );
 
-<<<<<<< HEAD
                         let rt5 = std::time::SystemTime::now();
                         debug!("########## rt5: {:?}", rt5);
-=======
                         let ciphertext = CommandCiphertext::TreeKem(ciphertext.clone());
->>>>>>> 8b7be076
                         let inp = host_input::InsertCiphertext::new(
                             ciphertext.clone(),
                             e.state_counter(),
                             fetch_ciphertext_cmd,
                         );
-<<<<<<< HEAD
 
                         let rt6 = std::time::SystemTime::now();
                         debug!("########## rt6: {:?}", rt6);
-                        match InsertCiphertextWorkflow::exec(inp, eid)
-                            .map_err(Into::into)
-                            .and_then(|e| {
-                                e.ecall_output.ok_or_else(|| HostError::EcallOutputNotSet)
-                            }) {
-                            Ok(notify) => {
-                                if let Some(notify_state) = notify.state {
-                                    let rt16 = std::time::SystemTime::now();
-                                    debug!("########## rt16: {:?}", rt16);
-                                    match bincode::deserialize::<Vec<u8>>(
-                                        &notify_state.into_vec()[..],
-                                    ) {
-                                        Ok(bytes) => match serde_json::from_slice(&bytes[..]) {
-                                            Ok(json) => acc.push(json),
-                                            Err(err) => error!(
-                                                "Error in serde_json::from_slice(&bytes[..]): {:?}",
-                                                err
-                                            ),
-                                        },
-                                        Err(err) => {
-                                            error!("Error in bincode::deserialize: {:?}", err)
-                                        }
-                                    }
-                                }
-                            }
-                            // Even if an error occurs in Enclave, it is unlikely that retry process will succeed,
-                            // so skip the event.
-                            Err(err) => {
-                                error!(
-                                    "Error in enclave (InsertCiphertextWorkflow::exec): {:?}",
-                                    err
-                                );
-
-                                // Logging a skipped event
-                                match (&self.logs)
-                                    .into_iter()
-                                    .find(|log| match decode_data(&log) {
-                                        Ok((bytes, _state_counter)) => match Ciphertext::decode(&mut &bytes[..]) {
-                                            Ok(ref res) => res == ciphertext,
-                                            Err(error) => {
-                                                error!("Ciphertext::decode error: {:?}", error);
-                                                false
-                                            }
-                                        },
-                                        Err(error) => {
-                                            error!("decode_data error: {:?}", error);
-                                            false
-                                        }
-                                    }) {
-                                    Some(skipped_log) => {
-                                        warn!(
-                                            "A event is skipped because of occurring error in enclave: {:?}",
-                                            skipped_log
-                                        )
-                                    }
-                                    None => {
-                                        error!(
-                                            "Not found the skipped event. The corresponding ciphertext is {:?}",
-                                            ciphertext
-                                        );
-                                    }
-                                }
-=======
->>>>>>> 8b7be076
-
                         match self.insert_ciphertext(inp, eid, &ciphertext) {
                             Some(notification) => acc.push(notification),
                             None => continue,
