--- conflicted
+++ resolved
@@ -12,11 +12,7 @@
 };
 use frame_host::engine::HostEngine;
 use sgx_types::sgx_enclave_id_t;
-<<<<<<< HEAD
-use std::{cmp::Ordering, fmt, path::Path, time};
-=======
-use std::{cmp::Ordering, fmt};
->>>>>>> 28a55e71
+use std::{cmp::Ordering, fmt, time};
 use tracing::{debug, error, info, warn};
 use web3::types::{Address, Log};
 
@@ -54,13 +50,8 @@
             .insert_enclave(eid, fetch_ciphertext_cmd, fetch_handshake_cmd)
             .save_cache(self.contract.address());
 
-<<<<<<< HEAD
-        let rt17 = std::time::SystemTime::now();
-        debug!("########## rt17: {:?}", rt17);
-=======
         let rt18 = std::time::SystemTime::now();
         debug!("########## rt18: {:?}", rt18);
->>>>>>> 28a55e71
         Ok(enclave_updated_state.notify_states())
     }
 
