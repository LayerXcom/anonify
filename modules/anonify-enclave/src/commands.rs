--- conflicted
+++ resolved
@@ -9,16 +9,12 @@
 use frame_enclave::EnclaveEngine;
 use frame_runtime::traits::*;
 use serde::{Deserialize, Serialize};
-<<<<<<< HEAD
-use std::{marker::PhantomData, vec::Vec, time};
-use log::debug;
-=======
 use std::{
     marker::PhantomData,
     string::{String, ToString},
     vec::Vec,
 };
->>>>>>> 2fb26187
+use log::debug;
 
 /// A message sender that encrypts commands
 #[derive(Debug, Clone, Default)]
@@ -81,16 +77,11 @@
         // ratchet sender's app keychain per tx.
         group_key.sender_ratchet(roster_idx as usize)?;
 
-<<<<<<< HEAD
-        let my_account_id = self.ecall_input.access_policy().into_account_id();
+        let my_account_id = self.command_plaintext.access_policy().into_account_id();
 
         let st4 = time::SystemTime::now();
         debug!("########## st4: {:?}", st4);
-        let ciphertext = Commands::<R, C, AP>::new(my_account_id, self.ecall_input)?
-=======
-        let my_account_id = self.command_plaintext.access_policy().into_account_id();
         let ciphertext = CommandExecutor::<R, C, AP>::new(my_account_id, self.command_plaintext)?
->>>>>>> 2fb26187
             .encrypt(group_key, max_mem_size)?;
 
         let msg = Sha256::hash_for_attested_tx(
