--- conflicted
+++ resolved
@@ -26,7 +26,6 @@
 };
 
 pub const MRENCLAVE_VERSION: usize = 0;
-const CA_CERTIFICATE: &str = include_str!("../../../frame/mra-tls/certs/ca_v3.crt");
 
 /// spid: Service provider ID for the ISV.
 #[derive(Clone)]
@@ -34,13 +33,8 @@
     version: usize,
     ias_url: String,
     sub_key: String,
-<<<<<<< HEAD
-    ca_certificate: String,
     server_address: String,
-    spid: sgx_spid_t,
-=======
     spid: String,
->>>>>>> d1d55b54
     identity_key: EnclaveIdentityKey,
     db: EnclaveDB,
     notifier: Notifier,
@@ -61,12 +55,11 @@
         &self.sub_key
     }
 
-    fn ca_certificate(&self) -> &str {
-        &self.ca_certificate
-    }
     fn server_address(&self) -> &str {
         &self.server_address
     }
+
+    fn spid(&self) -> &str { &self.spid }
 
     fn is_backup_enabled(&self) -> bool {
         self.is_backup_enabled
@@ -173,16 +166,7 @@
 
 // TODO: Consider SGX_ERROR_BUSY.
 impl EnclaveContext {
-<<<<<<< HEAD
-    pub fn new(spid: &str, is_backup_enabled: bool) -> Result<Self> {
-        let spid_vec = hex::decode(spid)?;
-        let mut id = [0; 16];
-        id.copy_from_slice(&spid_vec);
-        let spid: sgx_spid_t = sgx_spid_t { id };
-
-=======
-    pub fn new(spid: String) -> Result<Self> {
->>>>>>> d1d55b54
+    pub fn new(spid: String, is_backup_enabled: bool) -> Result<Self> {
         let identity_key = EnclaveIdentityKey::new()?;
         let db = EnclaveDB::new();
 
@@ -227,7 +211,6 @@
             version: MRENCLAVE_VERSION,
             ias_url,
             sub_key,
-            ca_certificate: CA_CERTIFICATE.to_string(),
             server_address,
             is_backup_enabled,
         })
