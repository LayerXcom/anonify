use anonify_config::IAS_ROOT_CERT;
use anonify_io_types::*;
use anyhow::{anyhow, Result};
use codec::{Decode, Encode};
use frame_common::{crypto::{Sha256, BackupPathSecret}, state_types::StateType};
use frame_enclave::EnclaveEngine;
use frame_runtime::traits::*;
use frame_treekem::handshake::HandshakeParams;
<<<<<<< HEAD
use frame_mra_tls::{Client, ClientConfig};
use remote_attestation::RAService;
=======
>>>>>>> d1d55b54

/// A add handshake Sender
#[derive(Debug, Clone)]
pub struct JoinGroupSender;

impl EnclaveEngine for JoinGroupSender {
    type EI = input::CallJoinGroup;
    type EO = output::ReturnJoinGroup;

    fn handle<R, C>(
        _ecall_input: Self::EI,
        enclave_context: &C,
        _max_mem_size: usize,
    ) -> Result<Self::EO>
    where
        R: RuntimeExecutor<C, S = StateType>,
        C: ContextOps<S = StateType> + Clone,
    {
        let ias_url = enclave_context.ias_url();
        let sub_key = enclave_context.sub_key();
        let resp = enclave_context.quote()?.remote_attestation(
            ias_url,
            sub_key,
            IAS_ROOT_CERT.to_vec(),
        )?;

        let mrenclave_ver = enclave_context.mrenclave_ver();
        let group_key = &*enclave_context.read_group_key();
        let (handshake, path_secret, epoch) = group_key.create_handshake()?;
        let export_path_secret =
            path_secret.clone().try_into_exporting(epoch, handshake.hash().as_ref())?;
        let export_handshake = handshake.into_export();

        if enclave_context.is_backup_enabled() {
            let backup_path_secret = BackupPathSecret::new(path_secret.as_bytes().to_vec(), epoch);
            let mut client_config = ClientConfig::default();
            let ca_certificate = enclave_context.ca_certificate();
            let mra_tls_server_address = enclave_context.server_address();
            client_config.add_pem_to_root(ca_certificate)?;

            let mut mra_tls_client = Client::new(mra_tls_server_address, client_config)?;
            let _resp: serde_json::Value = mra_tls_client.send_json(backup_path_secret)?;
        }

        Ok(output::ReturnJoinGroup::new(
            resp.attestation_report().to_vec(),
            resp.report_sig().to_vec(),
            export_handshake.encode(),
            mrenclave_ver,
            export_handshake.roster_idx(),
            export_path_secret,
        ))
    }
}

/// A update handshake sender
#[derive(Debug, Clone)]
pub struct HandshakeSender;

impl EnclaveEngine for HandshakeSender {
    type EI = input::CallHandshake;
    type EO = output::ReturnHandshake;

    fn handle<R, C>(
        _ecall_input: Self::EI,
        enclave_context: &C,
        _max_mem_size: usize,
    ) -> Result<Self::EO>
    where
        R: RuntimeExecutor<C, S = StateType>,
        C: ContextOps<S = StateType> + Clone,
    {
        let group_key = &*enclave_context.read_group_key();
        let (handshake, path_secret, epoch) = group_key.create_handshake()?;
        let export_path_secret =
            path_secret.try_into_exporting(epoch, handshake.hash().as_ref())?;
        let export_handshake = handshake.into_export();
        let roster_idx = export_handshake.roster_idx();
        let msg = Sha256::hash_with_u32(&export_handshake.encode(), roster_idx);
        let sig = enclave_context.sign(msg.as_bytes())?;
        let enclave_sig = sig.0;
        let recovery_id = sig.1;

        Ok(output::ReturnHandshake::new(
            export_handshake,
            export_path_secret,
            enclave_sig,
            recovery_id,
            roster_idx,
        ))
    }
}

/// A handshake receiver
#[derive(Debug, Clone)]
pub struct HandshakeReceiver;

impl EnclaveEngine for HandshakeReceiver {
    type EI = input::InsertHandshake;
    type EO = output::Empty;

    fn handle<R, C>(
        ecall_input: Self::EI,
        enclave_context: &C,
        _max_mem_size: usize,
    ) -> Result<Self::EO>
    where
        R: RuntimeExecutor<C, S = StateType>,
        C: ContextOps<S = StateType> + Clone,
    {
        let group_key = &mut *enclave_context.write_group_key();
        let handshake = HandshakeParams::decode(&mut &ecall_input.handshake().handshake()[..])
            .map_err(|_| anyhow!("HandshakeParams::decode Error"))?;

        group_key.process_handshake(&handshake)?;

        Ok(output::Empty::default())
    }
}<|MERGE_RESOLUTION|>--- conflicted
+++ resolved
@@ -2,15 +2,14 @@
 use anonify_io_types::*;
 use anyhow::{anyhow, Result};
 use codec::{Decode, Encode};
-use frame_common::{crypto::{Sha256, BackupPathSecret}, state_types::StateType};
+use frame_common::{
+    crypto::{BackupPathSecret, Sha256},
+    state_types::StateType,
+};
 use frame_enclave::EnclaveEngine;
+use frame_mra_tls::{AttestedTlsConfig, Client, ClientConfig};
 use frame_runtime::traits::*;
 use frame_treekem::handshake::HandshakeParams;
-<<<<<<< HEAD
-use frame_mra_tls::{Client, ClientConfig};
-use remote_attestation::RAService;
-=======
->>>>>>> d1d55b54
 
 /// A add handshake Sender
 #[derive(Debug, Clone)]
@@ -31,6 +30,7 @@
     {
         let ias_url = enclave_context.ias_url();
         let sub_key = enclave_context.sub_key();
+        let spid = enclave_context.spid();
         let resp = enclave_context.quote()?.remote_attestation(
             ias_url,
             sub_key,
@@ -40,18 +40,25 @@
         let mrenclave_ver = enclave_context.mrenclave_ver();
         let group_key = &*enclave_context.read_group_key();
         let (handshake, path_secret, epoch) = group_key.create_handshake()?;
-        let export_path_secret =
-            path_secret.clone().try_into_exporting(epoch, handshake.hash().as_ref())?;
+        let export_path_secret = path_secret
+            .clone()
+            .try_into_exporting(epoch, handshake.hash().as_ref())?;
         let export_handshake = handshake.into_export();
 
         if enclave_context.is_backup_enabled() {
             let backup_path_secret = BackupPathSecret::new(path_secret.as_bytes().to_vec(), epoch);
-            let mut client_config = ClientConfig::default();
-            let ca_certificate = enclave_context.ca_certificate();
+
+            let attested_tls_config = AttestedTlsConfig::remote_attestation(
+                &spid,
+                &ias_url,
+                &sub_key,
+                IAS_ROOT_CERT.to_vec(),
+            )?;
+
+            let client_config = ClientConfig::from_attested_tls_config(attested_tls_config)
+                .set_attestation_report_verifier(IAS_ROOT_CERT.to_vec());
             let mra_tls_server_address = enclave_context.server_address();
-            client_config.add_pem_to_root(ca_certificate)?;
-
-            let mut mra_tls_client = Client::new(mra_tls_server_address, client_config)?;
+            let mut mra_tls_client = Client::new(mra_tls_server_address, client_config).unwrap();
             let _resp: serde_json::Value = mra_tls_client.send_json(backup_path_secret)?;
         }
 
