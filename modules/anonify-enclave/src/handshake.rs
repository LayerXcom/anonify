--- conflicted
+++ resolved
@@ -30,12 +30,8 @@
     {
         let ias_url = enclave_context.ias_url();
         let sub_key = enclave_context.sub_key();
-<<<<<<< HEAD
         let spid = enclave_context.spid();
-        let resp = enclave_context.quote()?.remote_attestation(
-=======
         let attested_report = enclave_context.quote()?.remote_attestation(
->>>>>>> 0ffbfa83
             ias_url,
             sub_key,
             IAS_ROOT_CERT.to_vec(),
@@ -52,14 +48,10 @@
         if enclave_context.is_backup_enabled() {
             let backup_path_secret = BackupPathSecret::new(path_secret.as_bytes().to_vec(), epoch);
 
-            let attested_tls_config = AttestedTlsConfig::remote_attestation(
-                &spid,
-                &ias_url,
-                &sub_key,
-                IAS_ROOT_CERT.to_vec(),
-            )?;
+            let attested_tls_config =
+                AttestedTlsConfig::new_by_ra(&spid, &ias_url, &sub_key, IAS_ROOT_CERT.to_vec())?;
 
-            let client_config = ClientConfig::from_attested_tls_config(attested_tls_config)
+            let client_config = ClientConfig::from_attested_tls_config(attested_tls_config)?
                 .set_attestation_report_verifier(IAS_ROOT_CERT.to_vec());
             let mra_tls_server_address = enclave_context.server_address();
             let mut mra_tls_client = Client::new(mra_tls_server_address, client_config).unwrap();
