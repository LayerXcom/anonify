--- conflicted
+++ resolved
@@ -19,9 +19,7 @@
     pub use crate::context::GetState;
     pub use crate::handshake::{HandshakeReceiver, HandshakeSender, JoinGroupSender};
     pub use crate::notify::RegisterNotification;
-<<<<<<< HEAD
     pub use crate::identity_key::EncryptingKeyGetter;
-=======
 }
 
 #[cfg(debug_assertions)]
@@ -35,5 +33,4 @@
             notify::tests::run_tests(),
         )
     }
->>>>>>> 6629faaa
 }