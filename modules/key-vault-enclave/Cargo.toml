--- conflicted
+++ resolved
@@ -12,12 +12,8 @@
 frame-enclave = { path = "../../frame/enclave" }
 frame-config = { path = "../../frame/config", default-features = false, features = ["sgx"] }
 frame-common = { path = "../../frame/common", default-features = false, features = ["sgx"] }
-<<<<<<< HEAD
-frame-runtime = { path = "../../frame/runtime", default-features = false, features = ["sgx"] }
+frame-runtime = { path = "../../frame/runtime", default-features = false, features = ["sgx", "backup-enable"] }
 frame-sodium = { path = "../../frame/sodium", default-features = false, features = ["sgx"] }
-=======
-frame-runtime = { path = "../../frame/runtime", default-features = false, features = ["sgx", "backup-enable"] }
->>>>>>> 7991b6c4
 frame-treekem = { path = "../../frame/treekem" }
 key-vault-ecall-types = { path = "../key-vault-ecall-types", default-features = false, features = ["sgx"] }
 anyhow = { rev = "sgx_1.1.3", git = "https://github.com/mesalock-linux/anyhow-sgx.git" }
